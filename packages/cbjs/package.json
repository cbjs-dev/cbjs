{
  "name": "@cbjsdev/cbjs",
  "version": "1.6.1",
  "description": "Modern Couchbase client for JS runtimes.",
  "keywords": [
    "couchbase",
    "typescript",
    "database",
    "memcached",
    "nosql",
    "json",
    "document"
  ],
  "author": "Jonathan Massuchetti <jonathan.massuchetti@dappit.fr>",
  "license": "Apache-2.0",
  "engines": {
    "node": ">=18"
  },
  "repository": {
    "type": "git",
    "url": "https://github.com/cbjs-dev/cbjs.git"
  },
  "bugs": {
    "url": "https://github.com/cbjs-dev/cbjs/issues"
  },
  "scripts": {
    "install": "node ./scripts/install.mjs 4.3.1",
<<<<<<< HEAD
    "reinstall": "rm src/couchbase-native.node && rm dist/src/couchbase-native.node && npm install",
=======
    "reinstall": "rm -f src/couchbase-native.node && rm -f dist/src/couchbase-native.node && pnpm install",
>>>>>>> 08594f91
    "build": "tsc -p tsconfig.build.json",
    "dev": "tsc -p tsconfig.build.json --watch",
    "test": "vitest --run",
    "prepack": "rm -rf dist && pnpm run build"
  },
  "type": "module",
  "main": "dist/src/index.js",
  "module": "dist/src/index.js",
  "types": "dist/src/index.d.ts",
  "exports": {
    ".": {
      "import": {
        "types": "./dist/src/index.d.ts",
        "default": "./dist/src/index.js"
      }
    },
    "./internal": {
      "import": {
        "types": "./dist/src/internal.d.ts",
        "default": "./dist/src/internal.js"
      }
    }
  },
  "files": [
    "dist/**/*.{js,js.map,d.ts}",
    "scripts/**/*.mjs",
    "LICENSE",
    "NOTICE"
  ],
  "dependencies": {
    "@cbjsdev/http-client": "workspace:*",
    "@cbjsdev/shared": "workspace:*",
    "node-addon-api": "^7.0.0"
  },
  "devDependencies": {
<<<<<<< HEAD
=======
    "@types/node": "^20.12.7",
>>>>>>> 08594f91
    "tar": "^6.2.0",
    "typescript": "5.2.2",
    "unbuild": "^2.0.0",
    "vitest": "1.5.2"
  },
  "config": {
    "native": false
  },
  "binary": {
    "napi_versions": [
      6
    ]
  },
  "publishConfig": {
    "access": "public"
  }
}<|MERGE_RESOLUTION|>--- conflicted
+++ resolved
@@ -25,11 +25,7 @@
   },
   "scripts": {
     "install": "node ./scripts/install.mjs 4.3.1",
-<<<<<<< HEAD
-    "reinstall": "rm src/couchbase-native.node && rm dist/src/couchbase-native.node && npm install",
-=======
     "reinstall": "rm -f src/couchbase-native.node && rm -f dist/src/couchbase-native.node && pnpm install",
->>>>>>> 08594f91
     "build": "tsc -p tsconfig.build.json",
     "dev": "tsc -p tsconfig.build.json --watch",
     "test": "vitest --run",
@@ -65,10 +61,7 @@
     "node-addon-api": "^7.0.0"
   },
   "devDependencies": {
-<<<<<<< HEAD
-=======
     "@types/node": "^20.12.7",
->>>>>>> 08594f91
     "tar": "^6.2.0",
     "typescript": "5.2.2",
     "unbuild": "^2.0.0",
