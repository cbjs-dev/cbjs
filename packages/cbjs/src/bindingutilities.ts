/*
 * Copyright (c) 2023-Present Jonathan MASSUCHETTI <jonathan.massuchetti@dappit.fr>.
 * Copyright (c) 2013-Present Couchbase Inc.
 *
 * Licensed under the Apache License, Version 2.0 (the "License");
 * you may not use this file except in compliance with the License.
 * You may obtain a copy of the License at
 *
 *     http://www.apache.org/licenses/LICENSE-2.0
 *
 * Unless required by applicable law or agreed to in writing, software
 * distributed under the License is distributed on an "AS IS" BASIS,
 * WITHOUT WARRANTIES OR CONDITIONS OF ANY KIND, either express or implied.
 * See the License for the specific language governing permissions and
 * limitations under the License.
 */
import { DurabilityLevelName, invariant } from '@cbjsdev/shared';

import { AnalyticsScanConsistency, AnalyticsStatus } from './analyticstypes.js';
import binding, {
  CppAnalyticsResponseAnalyticsStatus,
  CppAnalyticsScanConsistency,
  CppDesignDocumentNamespace,
  CppDiagEndpointState,
  CppDiagPingState,
  CppDurabilityLevel,
  CppError,
  CppManagementClusterBucketCompression,
  CppManagementClusterBucketConflictResolution,
  CppManagementClusterBucketEvictionPolicy,
  CppManagementClusterBucketStorageBackend,
  CppManagementClusterBucketType,
  CppManagementEventingFunctionBucketAccess,
  CppManagementEventingFunctionDcpBoundary,
  CppManagementEventingFunctionDeploymentStatus,
  CppManagementEventingFunctionLanguageCompatibility,
  CppManagementEventingFunctionLogLevel,
  CppManagementEventingFunctionProcessingStatus,
  CppManagementEventingFunctionStatus,
  CppMutationState,
  CppPersistTo,
  CppPrefixScan,
  CppQueryProfile,
  CppQueryScanConsistency,
  CppRangeScan,
  CppReplicateTo,
  CppSamplingScan,
  CppSearchHighlightStyle,
  CppSearchScanConsistency,
  CppServiceType,
  CppStoreSemantics,
  CppTransactionKeyspace,
  CppTxnExternalException,
  CppTxnOpException,
  CppVectorQueryCombination,
  CppViewScanConsistency,
  CppViewSortOrder,
} from './binding.js';
import {
  BucketType,
  CompressionMode,
  ConflictResolutionType,
  EvictionPolicy,
  StorageBackend,
} from './bucketmanager.js';
import { EndpointState, PingState } from './diagnosticstypes.js';
import {
  AnalyticsErrorContext,
  HttpErrorContext,
  KeyValueErrorContext,
  QueryErrorContext,
  SearchErrorContext,
  ServiceErrorContext,
  ViewErrorContext,
} from './errorcontexts.js';
import {
  AmbiguousTimeoutError,
  AuthenticationFailureError,
  BucketExistsError,
  BucketNotFlushableError,
  BucketNotFoundError,
  CasMismatchError,
  CollectionExistsError,
  CollectionNotFoundError,
  CompilationFailureError,
  CouchbaseError,
  DatasetExistsError,
  DatasetNotFoundError,
  DataverseExistsError,
  DataverseNotFoundError,
  DecodingFailureError,
  DeltaInvalidError,
  DesignDocumentNotFoundError,
  DmlFailureError,
  DocumentExistsError,
  DocumentLockedError,
  DocumentNotFoundError,
  DocumentNotJsonError,
  DocumentNotLockedError,
  DocumentUnretrievableError,
  DurabilityAmbiguousError,
  DurabilityImpossibleError,
  DurabilityLevelNotAvailableError,
  DurableWriteInProgressError,
  DurableWriteReCommitInProgressError,
  EventingFunctionCompilationFailureError,
  EventingFunctionDeployedError,
  EventingFunctionIdenticalKeyspaceError,
  EventingFunctionNotBootstrappedError,
  EventingFunctionNotDeployedError,
  EventingFunctionNotFoundError,
  EventingFunctionPausedError,
  FeatureNotAvailableError,
  GroupNotFoundError,
  IndexExistsError,
  IndexFailureError,
  IndexNotFoundError,
  IndexNotReadyError,
  InternalServerFailureError,
  InvalidArgumentError,
  InvalidDurabilityLevel,
  InvalidDurabilityPersistToLevel,
  InvalidDurabilityReplicateToLevel,
  isCppCodedError,
  isCppServiceError,
  isCppTxnError,
  JobQueueFullError,
  LinkExistsError,
  LinkNotFoundError,
  NumberTooBigError,
  ParsingFailureError,
  PathExistsError,
  PathInvalidError,
  PathMismatchError,
  PathNotFoundError,
  PathTooBigError,
  PathTooDeepError,
  PlanningFailureError,
  PreparedStatementFailureError,
  QuotaLimitedError,
  RateLimitedError,
  RequestCanceledError,
  ScopeExistsError,
  ScopeNotFoundError,
  ServiceNotAvailableError,
  TemporaryFailureError,
  TransactionExpiredError,
  TransactionOperationFailedError,
  UnambiguousTimeoutError,
  UnsupportedOperationError,
  UserExistsError,
  UserNotFoundError,
  ValueInvalidError,
  ValueTooDeepError,
  ValueTooLargeError,
  ViewNotFoundError,
<<<<<<< HEAD
} from './errors';
=======
} from './errors.js';
>>>>>>> 08594f91
import {
  EventingFunctionBucketAccess,
  EventingFunctionDcpBoundary,
  EventingFunctionDeploymentStatus,
  EventingFunctionLanguageCompatibility,
  EventingFunctionLogLevel,
  EventingFunctionProcessingStatus,
  EventingFunctionStatus,
<<<<<<< HEAD
} from './eventingfunctionmanager';
import { DurabilityLevel, ServiceType, StoreSemantics } from './generaltypes';
import { MutationState } from './mutationstate';
import { QueryProfileMode, QueryScanConsistency } from './querytypes';
import { PrefixScan, RangeScan, SamplingScan } from './rangeScan';
import { HighlightStyle, SearchScanConsistency } from './searchtypes';
import { TransactionKeyspace } from './transactions';
import { nsServerStrToDuraLevel } from './utilities';
import { VectorQueryCombination } from './vectorsearch';
import { DesignDocumentNamespace, ViewOrdering, ViewScanConsistency } from './viewtypes';
=======
} from './eventingfunctionmanager.js';
import { DurabilityLevel, ServiceType, StoreSemantics } from './generaltypes.js';
import { MutationState } from './mutationstate.js';
import { QueryProfileMode, QueryScanConsistency } from './querytypes.js';
import { PrefixScan, RangeScan, SamplingScan } from './rangeScan.js';
import { HighlightStyle, SearchScanConsistency } from './searchtypes.js';
import { TransactionKeyspace } from './transactions.js';
import { nsServerStrToDuraLevel } from './utilities.js';
import { VectorQueryCombination } from './vectorsearch.js';
import {
  DesignDocumentNamespace,
  ViewOrdering,
  ViewScanConsistency,
} from './viewtypes.js';
>>>>>>> 08594f91

/**
 * @internal
 */
export function durabilityToCpp(
  mode: DurabilityLevel | DurabilityLevelName | undefined
): CppDurabilityLevel {
  // Unspecified is allowed, and means no sync durability.
  if (mode === null || mode === undefined) {
    return binding.durability_level.none;
  }

  if (typeof mode === 'string') {
    mode = nsServerStrToDuraLevel(mode);
  }

  if (mode === DurabilityLevel.None) {
    return binding.durability_level.none;
  } else if (mode === DurabilityLevel.Majority) {
    return binding.durability_level.majority;
  } else if (mode === DurabilityLevel.MajorityAndPersistOnMaster) {
    return binding.durability_level.majority_and_persist_to_active;
  } else if (mode === DurabilityLevel.PersistToMajority) {
    return binding.durability_level.persist_to_majority;
  }

  throw new InvalidDurabilityLevel();
}

/**
 * @internal
 */
export function durabilityFromCpp(
  mode: CppDurabilityLevel | undefined
): DurabilityLevel | undefined {
  if (mode === null || mode === undefined) {
    return undefined;
  }

  if (mode === binding.durability_level.none) {
    return DurabilityLevel.None;
  } else if (mode === binding.durability_level.majority) {
    return DurabilityLevel.Majority;
  } else if (mode === binding.durability_level.majority_and_persist_to_active) {
    return DurabilityLevel.MajorityAndPersistOnMaster;
  } else if (mode === binding.durability_level.persist_to_majority) {
    return DurabilityLevel.PersistToMajority;
  }

  throw new InvalidDurabilityLevel();
}

/**
 * @internal
 */
export function queryScanConsistencyFromCpp(
  mode: CppQueryScanConsistency | undefined
): QueryScanConsistency | undefined {
  if (!mode) return undefined;

  if (mode === binding.query_scan_consistency.not_bounded) {
    return QueryScanConsistency.NotBounded;
  } else if (mode === binding.query_scan_consistency.request_plus) {
    return QueryScanConsistency.RequestPlus;
  }

  throw new InvalidArgumentError('Failed to parse query scan_consistency from cpp');
}

/**
 * @internal
 */
export function persistToToCpp(persistTo: number | undefined): CppPersistTo {
  // Unspecified is allowed, and means no persistTo.
  if (persistTo === null || persistTo === undefined) {
    return binding.persist_to.none;
  }

  if (persistTo === 0) {
    return binding.persist_to.none;
  } else if (persistTo === 1) {
    return binding.persist_to.active;
  } else if (persistTo === 2) {
    return binding.persist_to.one;
  } else if (persistTo === 3) {
    return binding.persist_to.two;
  } else if (persistTo === 4) {
    return binding.persist_to.three;
  } else if (persistTo === 5) {
    return binding.persist_to.four;
  }

  throw new InvalidDurabilityPersistToLevel();
}

/**
 * @internal
 */
export function replicateToToCpp(replicateTo: number | undefined): CppReplicateTo {
  // Unspecified is allowed, and means no persistTo.
  if (replicateTo === null || replicateTo === undefined) {
    return binding.replicate_to.none;
  }

  if (replicateTo === 0) {
    return binding.replicate_to.none;
  } else if (replicateTo === 1) {
    return binding.replicate_to.one;
  } else if (replicateTo === 2) {
    return binding.replicate_to.two;
  } else if (replicateTo === 3) {
    return binding.replicate_to.three;
  }

  throw new InvalidDurabilityReplicateToLevel();
}

/**
 * @internal
 */
export function storeSemanticToCpp(mode: StoreSemantics | undefined): CppStoreSemantics {
  if (mode === null || mode === undefined) {
    return binding.store_semantics.replace;
  }

  if (mode === StoreSemantics.Insert) {
    return binding.store_semantics.insert;
  } else if (mode === StoreSemantics.Upsert) {
    return binding.store_semantics.upsert;
  } else if (mode === StoreSemantics.Replace) {
    return binding.store_semantics.replace;
  }

  throw new InvalidArgumentError();
}

/**
 * @internal
 */
export function viewScanConsistencyToCpp(
  mode: ViewScanConsistency | undefined
): CppViewScanConsistency | undefined {
  // Unspecified is allowed, and means no sync durability.
  if (mode === null || mode === undefined) {
    return undefined;
  }

  if (mode === ViewScanConsistency.NotBounded) {
    return binding.view_scan_consistency.not_bounded;
  } else if (mode === ViewScanConsistency.UpdateAfter) {
    return binding.view_scan_consistency.update_after;
  } else if (mode === ViewScanConsistency.RequestPlus) {
    return binding.view_scan_consistency.request_plus;
  }

  throw new InvalidArgumentError();
}

/**
 * @internal
 */
export function viewOrderingToCpp(
  ordering: ViewOrdering | undefined
): CppViewSortOrder | undefined {
  // Unspecified is allowed, and means default ordering.
  if (ordering === null || ordering === undefined) {
    return undefined;
  }

  if (ordering === ViewOrdering.Ascending) {
    return binding.view_sort_order.ascending;
  } else if (ordering === ViewOrdering.Descending) {
    return binding.view_sort_order.descending;
  }

  throw new InvalidArgumentError('Unrecognized view ordering.');
}

/**
 * @internal
 */
export function queryScanConsistencyToCpp(
  mode: QueryScanConsistency | undefined
): CppQueryScanConsistency | undefined {
  // Unspecified is allowed, and means no sync durability.
  if (mode === null || mode === undefined) {
    return undefined;
  }

  if (mode === QueryScanConsistency.NotBounded) {
    return binding.query_scan_consistency.not_bounded;
  } else if (mode === QueryScanConsistency.RequestPlus) {
    return binding.query_scan_consistency.request_plus;
  }

  throw new InvalidArgumentError();
}

/**
 * @internal
 */
export function queryProfileToCpp(mode: QueryProfileMode | undefined): CppQueryProfile {
  // Unspecified is allowed, and means no sync durability.
  if (mode === null || mode === undefined) {
    return binding.query_profile.off;
  }

  if (mode === QueryProfileMode.Off) {
    return binding.query_profile.off;
  } else if (mode === QueryProfileMode.Phases) {
    return binding.query_profile.phases;
  } else if (mode === QueryProfileMode.Timings) {
    return binding.query_profile.timings;
  }

  throw new InvalidArgumentError();
}

/**
 * @internal
 */
export function analyticsScanConsistencyToCpp(
  mode: AnalyticsScanConsistency | undefined
): CppAnalyticsScanConsistency {
  // Unspecified is allowed, and means no sync durability.
  if (mode === null || mode === undefined) {
    return binding.analytics_scan_consistency.not_bounded;
  }

  if (mode === AnalyticsScanConsistency.NotBounded) {
    return binding.analytics_scan_consistency.not_bounded;
  } else if (mode === AnalyticsScanConsistency.RequestPlus) {
    return binding.analytics_scan_consistency.request_plus;
  }

  throw new InvalidArgumentError();
}

/**
 * @internal
 */
export function analyticsStatusFromCpp(
  status: CppAnalyticsResponseAnalyticsStatus
): AnalyticsStatus {
  if (status === binding.analytics_response_analytics_status.running) {
    return AnalyticsStatus.Running;
  } else if (status === binding.analytics_response_analytics_status.success) {
    return AnalyticsStatus.Success;
  } else if (status === binding.analytics_response_analytics_status.errors) {
    return AnalyticsStatus.Errors;
  } else if (status === binding.analytics_response_analytics_status.completed) {
    return AnalyticsStatus.Completed;
  } else if (status === binding.analytics_response_analytics_status.stopped) {
    return AnalyticsStatus.Stopped;
  } else if (status === binding.analytics_response_analytics_status.timedout) {
    return AnalyticsStatus.Timeout;
  } else if (status === binding.analytics_response_analytics_status.closed) {
    return AnalyticsStatus.Closed;
  } else if (status === binding.analytics_response_analytics_status.fatal) {
    return AnalyticsStatus.Fatal;
  } else if (status === binding.analytics_response_analytics_status.aborted) {
    return AnalyticsStatus.Aborted;
  } else if (status === binding.analytics_response_analytics_status.unknown) {
    return AnalyticsStatus.Unknown;
  }

  throw new InvalidArgumentError();
}

/**
 * @internal
 */
export function searchScanConsistencyToCpp(
  mode: SearchScanConsistency | undefined
): CppSearchScanConsistency {
  // Unspecified is allowed, and means no sync durability.
  if (mode === null || mode === undefined) {
    return binding.search_scan_consistency.not_bounded;
  }

  if (mode === SearchScanConsistency.NotBounded) {
    return binding.search_scan_consistency.not_bounded;
  }

  throw new InvalidArgumentError();
}

/**
 * @internal
 */
export function searchHighlightStyleToCpp(
  mode: HighlightStyle | undefined
): CppSearchHighlightStyle | undefined {
  // Unspecified is allowed, and means no sync durability.
  if (mode === null || mode === undefined) {
    return undefined;
  }

  if (mode === HighlightStyle.ANSI) return binding.search_highlight_style.ansi;
  if (mode === HighlightStyle.HTML) return binding.search_highlight_style.html;

  throw new InvalidArgumentError();
}

/**
 * @internal
 */
export function mutationStateToCpp(state: MutationState | undefined): CppMutationState {
  if (state === null || state === undefined) {
    return { tokens: [] };
  }

  return { tokens: state.getTokens() };
}

/**
 * @internal
 */
export function serviceTypeToCpp(service: ServiceType): CppServiceType {
  const map = new Map<ServiceType, CppServiceType>([
    [ServiceType.KeyValue, binding.service_type.key_value],
    [ServiceType.Query, binding.service_type.query],
    [ServiceType.Analytics, binding.service_type.analytics],
    [ServiceType.Search, binding.service_type.search],
    [ServiceType.Views, binding.service_type.view],
    [ServiceType.Management, binding.service_type.management],
    [ServiceType.Eventing, binding.service_type.eventing],
  ]);

  if (map.has(service)) {
    return map.get(service) as CppServiceType;
  }

  throw new InvalidArgumentError();
}

/**
 * @internal
 */
export function serviceTypeFromCpp(service: CppServiceType): ServiceType {
  const map = new Map<CppServiceType, ServiceType>([
    [binding.service_type.key_value, ServiceType.KeyValue],
    [binding.service_type.query, ServiceType.Query],
    [binding.service_type.analytics, ServiceType.Analytics],
    [binding.service_type.search, ServiceType.Search],
    [binding.service_type.view, ServiceType.Views],
    [binding.service_type.management, ServiceType.Management],
    [binding.service_type.eventing, ServiceType.Eventing],
  ]);

  if (map.has(service)) {
    return map.get(service) as ServiceType;
  }

  throw new InvalidArgumentError();
}

/**
 * @internal
 */
export function endpointStateFromCpp(service: CppDiagEndpointState): EndpointState {
  if (service === binding.diag_endpoint_state.disconnected) {
    return EndpointState.Disconnected;
  } else if (service === binding.diag_endpoint_state.connecting) {
    return EndpointState.Connecting;
  } else if (service === binding.diag_endpoint_state.connected) {
    return EndpointState.Connected;
  } else if (service === binding.diag_endpoint_state.disconnecting) {
    return EndpointState.Disconnecting;
  }

  throw new InvalidArgumentError();
}

/**
 * @internal
 */
export function txnExternalExceptionStringFromCpp(
  cause: CppTxnExternalException
): string {
  const knownCauses = Object.entries(binding.txn_external_exception);
  const matchingCause = knownCauses.find(([key, value]) => value === cause);

  if (matchingCause) return matchingCause[0];

  throw new InvalidArgumentError();
}

/**
 * @internal
 */
export function txnOpExceptionFromCpp(
  err: CppTxnOpException,
  context?: ServiceErrorContext
): Error | null {
  if (!err) {
    return null;
  }

  invariant(err instanceof Error);

  switch (err.cause) {
    case binding.txn_external_exception.document_exists_exception:
      return new DocumentExistsError(err, context);

    case binding.txn_external_exception.document_not_found_exception:
      return new DocumentNotFoundError(err, context);

    case binding.txn_external_exception.parsing_failure:
      return new ParsingFailureError(err, context);

    case binding.txn_external_exception.couchbase_exception:
      return new CouchbaseError(
        txnExternalExceptionStringFromCpp(err.cause),
        err,
        context
      );

    default:
      return new CouchbaseError('Unknown Couchbase error', err, context);
  }
}

/**
 * @internal
 */
export function pingStateFromCpp(service: CppDiagPingState): PingState {
  switch (service) {
    case binding.diag_ping_state.ok:
      return PingState.Ok;
    case binding.diag_ping_state.timeout:
      return PingState.Timeout;
    case binding.diag_ping_state.error:
      return PingState.Error;
  }

  throw new InvalidArgumentError();
}

/**
 * @internal
 */
export function contextFromCpp(err: unknown): ServiceErrorContext | undefined {
  if (!err) {
    return;
  }

  if (!isCppServiceError(err)) {
    return;
  }

  switch (err.ctxtype) {
    case 'key_value':
      return new KeyValueErrorContext({
        status_code: err.status_code,
        opaque: err.opaque,
        cas: err.cas,
        key: err.id ? err.id.key : '',
        bucket: err.id ? err.id.bucket : '',
        collection: err.id ? err.id.collection : '',
        scope: err.id ? err.id.scope : '',
        context: err.enhanced_error_info ? err.enhanced_error_info.context : '',
        ref: err.enhanced_error_info ? err.enhanced_error_info.reference : '',
      });

    case 'view':
      return new ViewErrorContext({
        design_document: err.design_document_name,
        view: err.view_name,
        parameters: err.query_string,
        http_response_code: err.http_status,
        http_response_body: err.http_body,
      });

    case 'query':
      return new QueryErrorContext({
        statement: err.statement,
        client_context_id: err.client_context_id,
        parameters: err.parameters,
        http_response_code: err.http_status,
        http_response_body: err.http_body,
      });

    case 'search':
      return new SearchErrorContext({
        index_name: err.index_name,
        query: err.query,
        parameters: err.parameters,
        http_response_code: err.http_status,
        http_response_body: err.http_body,
      });

    case 'analytics':
      return new AnalyticsErrorContext({
        statement: err.statement,
        client_context_id: err.client_context_id,
        parameters: err.parameters,
        http_response_code: err.http_status,
        http_response_body: err.http_body,
      });

    case 'http':
      return new HttpErrorContext({
        method: err.method,
        request_path: err.path,
        response_code: err.http_status,
        response_body: err.http_body,
      });
  }
}

/**
 * @internal
 */
export function errorFromCpp(cppError: undefined): null;
export function errorFromCpp(cppError: null): null;
export function errorFromCpp(cppError: CppError): Error;
export function errorFromCpp(cppError: unknown): Error | null;
export function errorFromCpp(cppError: unknown): Error | null {
  if (!cppError) {
    return null;
  }

  if (isCppTxnError(cppError)) {
    const args = [
      txnExternalExceptionStringFromCpp(cppError.cause),
      new Error(txnExternalExceptionStringFromCpp(cppError.cause)),
    ] as const;

    switch (cppError.ctxtype) {
      case 'transaction_operation_failed':
        return new TransactionOperationFailedError(...args);
      case 'transaction_op_exception':
        return txnOpExceptionFromCpp(
          cppError,
          cppError.ctx?.cause ? contextFromCpp(cppError.ctx?.cause) : undefined
        );
      case 'transaction_exception': {
        switch (cppError.type) {
          case binding.txn_failure_type.fail:
            return new TransactionExpiredError(...args);
          case binding.txn_failure_type.expiry:
            return new TransactionExpiredError(...args);
          case binding.txn_failure_type.commit_ambiguous:
            return new TransactionExpiredError(...args);
          default:
            throw new InvalidArgumentError();
        }
      }
    }
  }

  invariant(cppError instanceof Error, 'cppError is not an instance of node:Error');

  if (!isCppCodedError(cppError)) {
    return cppError;
  }

  const context = contextFromCpp(cppError);

  switch (cppError.code) {
    case binding.errc_common.request_canceled:
      return new RequestCanceledError(cppError, context);
    case binding.errc_common.invalid_argument:
      return new InvalidArgumentError(undefined, cppError, context);
    case binding.errc_common.service_not_available:
      return new ServiceNotAvailableError(cppError, context);
    case binding.errc_common.internal_server_failure:
      return new InternalServerFailureError(cppError, context);
    case binding.errc_common.authentication_failure:
      return new AuthenticationFailureError(cppError, context);
    case binding.errc_common.temporary_failure:
      return new TemporaryFailureError(cppError, context);
    case binding.errc_common.parsing_failure:
      return new ParsingFailureError(cppError, context);
    case binding.errc_common.cas_mismatch:
      return new CasMismatchError(cppError, context);
    case binding.errc_common.bucket_not_found:
      return new BucketNotFoundError(cppError, context);
    case binding.errc_common.collection_not_found:
      return new CollectionNotFoundError(cppError, context);
    case binding.errc_common.unsupported_operation:
      return new UnsupportedOperationError(cppError, context);
    case binding.errc_common.unambiguous_timeout:
      return new UnambiguousTimeoutError(cppError, context);
    case binding.errc_common.ambiguous_timeout:
      return new AmbiguousTimeoutError(cppError, context);
    case binding.errc_key_value.document_not_locked:
      return new DocumentNotLockedError(cppError, context);
    case binding.errc_common.feature_not_available:
      return new FeatureNotAvailableError(cppError, context);
    case binding.errc_common.scope_not_found:
      return new ScopeNotFoundError(cppError, context);
    case binding.errc_common.index_not_found:
      return new IndexNotFoundError(undefined, cppError, context);
    case binding.errc_common.index_exists:
      return new IndexExistsError(cppError, context);
    case binding.errc_common.decoding_failure:
      return new DecodingFailureError(cppError, context);
    case binding.errc_common.rate_limited:
      return new RateLimitedError(cppError, context);
    case binding.errc_common.quota_limited:
      return new QuotaLimitedError(cppError, context);

    case binding.errc_key_value.document_not_found:
      Error.prepareStackTrace;
      return new DocumentNotFoundError(cppError, context);
    case binding.errc_key_value.document_irretrievable:
      return new DocumentUnretrievableError(cppError, context);
    case binding.errc_key_value.document_locked:
      return new DocumentLockedError(cppError, context);
    case binding.errc_key_value.value_too_large:
      return new ValueTooLargeError(cppError, context);
    case binding.errc_key_value.document_exists:
      return new DocumentExistsError(cppError, context);
    case binding.errc_key_value.durability_level_not_available:
      return new DurabilityLevelNotAvailableError(cppError, context);
    case binding.errc_key_value.durability_impossible:
      return new DurabilityImpossibleError(cppError, context);
    case binding.errc_key_value.durability_ambiguous:
      return new DurabilityAmbiguousError(cppError, context);
    case binding.errc_key_value.durable_write_in_progress:
      return new DurableWriteInProgressError(cppError, context);
    case binding.errc_key_value.durable_write_re_commit_in_progress:
      return new DurableWriteReCommitInProgressError(cppError, context);
    case binding.errc_key_value.path_not_found:
      return new PathNotFoundError(cppError, context);
    case binding.errc_key_value.path_mismatch:
      return new PathMismatchError(cppError, context);
    case binding.errc_key_value.path_invalid:
      return new PathInvalidError(cppError, context);
    case binding.errc_key_value.path_too_big:
      return new PathTooBigError(cppError, context);
    case binding.errc_key_value.path_too_deep:
      return new PathTooDeepError(cppError, context);
    case binding.errc_key_value.value_too_deep:
      return new ValueTooDeepError(cppError, context);
    case binding.errc_key_value.value_invalid:
      return new ValueInvalidError(cppError, context);
    case binding.errc_key_value.document_not_json:
      return new DocumentNotJsonError(cppError, context);
    case binding.errc_key_value.number_too_big:
      return new NumberTooBigError(cppError, context);
    case binding.errc_key_value.delta_invalid:
      return new DeltaInvalidError(cppError, context);
    case binding.errc_key_value.path_exists:
      return new PathExistsError(cppError, context);
    case binding.errc_key_value.xattr_unknown_macro:
    case binding.errc_key_value.xattr_invalid_key_combo:
    case binding.errc_key_value.xattr_unknown_virtual_attribute:
    case binding.errc_key_value.xattr_cannot_modify_virtual_attribute:
    case binding.errc_key_value.xattr_no_access:
    case binding.errc_key_value.cannot_revive_living_document:
      // These error types are converted into generic ones instead.
      break;

    case binding.errc_query.planning_failure:
      return new PlanningFailureError(cppError, context);
    case binding.errc_query.index_failure:
      return new IndexFailureError(cppError, context);
    case binding.errc_query.prepared_statement_failure:
      return new PreparedStatementFailureError(cppError, context);
    case binding.errc_query.dml_failure:
      return new DmlFailureError(cppError, context);

    case binding.errc_analytics.compilation_failure:
      return new CompilationFailureError(cppError, context);
    case binding.errc_analytics.job_queue_full:
      return new JobQueueFullError(cppError, context);
    case binding.errc_analytics.dataset_not_found:
      return new DatasetNotFoundError(cppError, context);
    case binding.errc_analytics.dataverse_not_found:
      return new DataverseNotFoundError(cppError, context);
    case binding.errc_analytics.dataset_exists:
      return new DatasetExistsError(cppError, context);
    case binding.errc_analytics.dataverse_exists:
      return new DataverseExistsError(cppError, context);
    case binding.errc_analytics.link_not_found:
      return new LinkNotFoundError(cppError, context);
    case binding.errc_analytics.link_exists:
      return new LinkExistsError(cppError, context);

    case binding.errc_search.index_not_ready:
      return new IndexNotReadyError(cppError, context);
    case binding.errc_search.consistency_mismatch:
      // These error types are converted into generic ones instead.
      break;

    case binding.errc_view.view_not_found:
      return new ViewNotFoundError(cppError, context);
    case binding.errc_view.design_document_not_found:
      return new DesignDocumentNotFoundError(cppError, context);

    case binding.errc_management.collection_exists:
      return new CollectionExistsError(cppError, context);
    case binding.errc_management.scope_exists:
      return new ScopeExistsError(cppError, context);
    case binding.errc_management.user_not_found:
      return new UserNotFoundError(cppError, context);
    case binding.errc_management.group_not_found:
      return new GroupNotFoundError(cppError, context);
    case binding.errc_management.bucket_exists:
      return new BucketExistsError(cppError, context);
    case binding.errc_management.user_exists:
      return new UserExistsError(cppError, context);
    case binding.errc_management.bucket_not_flushable:
      return new BucketNotFlushableError(cppError, context);
    case binding.errc_management.eventing_function_not_found:
      return new EventingFunctionNotFoundError(cppError, context);
    case binding.errc_management.eventing_function_not_deployed:
      return new EventingFunctionNotDeployedError(cppError, context);
    case binding.errc_management.eventing_function_compilation_failure:
      return new EventingFunctionCompilationFailureError(cppError, context);
    case binding.errc_management.eventing_function_identical_keyspace:
      return new EventingFunctionIdenticalKeyspaceError(cppError, context);
    case binding.errc_management.eventing_function_not_bootstrapped:
      return new EventingFunctionNotBootstrappedError(cppError, context);
    case binding.errc_management.eventing_function_deployed:
      return new EventingFunctionDeployedError(cppError, context);
    case binding.errc_management.eventing_function_paused:
      return new EventingFunctionPausedError(cppError, context);
  }

  return new CouchbaseError(`Unknown Couchbase error: ${cppError.message}`, cppError);
}

/**
 * @internal
 */
export function scanTypeToCpp(
  scanType: RangeScan | SamplingScan | PrefixScan
): CppRangeScan | CppSamplingScan | CppPrefixScan {
  if (scanType instanceof RangeScan) {
    return {
      from:
        scanType.start !== undefined
          ? {
              term: scanType.start.term,
              exclusive: scanType.start?.exclusive ?? false,
            }
          : undefined,
      to:
        scanType.end !== undefined
          ? {
              term: scanType.end.term,
              exclusive: scanType.end?.exclusive ?? false,
            }
          : undefined,
    };
  } else if (scanType instanceof SamplingScan) {
    return {
      limit: scanType.limit,
      seed: scanType.seed,
    };
  } else {
    return {
      prefix: scanType.prefix,
    };
  }
}

/**
 * @internal
 */
export function bucketTypeToCpp(
  type: BucketType | string | undefined
): CppManagementClusterBucketType {
  const { couchbase, memcached, ephemeral } = binding.management_cluster_bucket_type;

  if (type === null || type === undefined) {
    return couchbase;
  }

  const cppMap = new Map<string, CppManagementClusterBucketType>([
    [BucketType.Couchbase, couchbase],
    [BucketType.Ephemeral, ephemeral],
    [BucketType.Memcached, memcached],
  ]);

  if (cppMap.has(type)) {
    return cppMap.get(type)!;
  }

  throw new InvalidArgumentError();
}

/**
 * @internal
 */
export function bucketTypeFromCpp(
  type: CppManagementClusterBucketType
): BucketType | undefined {
  if (type === binding.management_cluster_bucket_type.couchbase) {
    return BucketType.Couchbase;
  } else if (type === binding.management_cluster_bucket_type.ephemeral) {
    return BucketType.Ephemeral;
  } else if (type === binding.management_cluster_bucket_type.memcached) {
    return BucketType.Memcached;
  } else if (type === binding.management_cluster_bucket_type.unknown) {
    return undefined;
  }

  throw new InvalidArgumentError();
}

/**
 * @internal
 */
export function bucketCompressionModeToCpp(
  mode: CompressionMode | string | undefined
): CppManagementClusterBucketCompression {
  const { unknown, off, passive, active } = binding.management_cluster_bucket_compression;

  if (mode === null || mode === undefined) {
    return unknown;
  }

  const cppMap = new Map<string, CppManagementClusterBucketCompression>([
    [CompressionMode.Off, off],
    [CompressionMode.Active, active],
    [CompressionMode.Passive, passive],
  ]);

  if (cppMap.has(mode)) {
    return cppMap.get(mode)!;
  }

  throw new InvalidArgumentError();
}

/**
 * @internal
 */
export function bucketCompressionModeFromCpp(
  mode: CppManagementClusterBucketCompression
): CompressionMode | undefined {
  if (mode === binding.management_cluster_bucket_compression.active) {
    return CompressionMode.Active;
  } else if (mode === binding.management_cluster_bucket_compression.passive) {
    return CompressionMode.Passive;
  } else if (mode === binding.management_cluster_bucket_compression.off) {
    return CompressionMode.Off;
  } else if (mode === binding.management_cluster_bucket_compression.unknown) {
    return undefined;
  }

  throw new InvalidArgumentError();
}

/**
 * @internal
 */
export function bucketEvictionPolicyToCpp(
  policy: EvictionPolicy | string | undefined
): CppManagementClusterBucketEvictionPolicy {
  const { unknown, full, no_eviction, not_recently_used, value_only } =
    binding.management_cluster_bucket_eviction_policy;

  if (policy === null || policy === undefined) {
    return unknown;
  }

  const cppMap = new Map<string, CppManagementClusterBucketEvictionPolicy>([
    [EvictionPolicy.FullEviction, full],
    [EvictionPolicy.ValueOnly, value_only],
    [EvictionPolicy.NotRecentlyUsed, not_recently_used],
    [EvictionPolicy.NoEviction, no_eviction],
  ]);

  if (cppMap.has(policy)) {
    return cppMap.get(policy)!;
  }

  throw new InvalidArgumentError();
}

/**
 * @internal
 */
export function bucketEvictionPolicyFromCpp(
  cppPolicy: CppManagementClusterBucketEvictionPolicy
): EvictionPolicy | undefined {
  const { full, value_only, no_eviction, not_recently_used, unknown } =
    binding.management_cluster_bucket_eviction_policy;

  const cppMap = new Map<
    CppManagementClusterBucketEvictionPolicy,
    EvictionPolicy | undefined
  >([
    [unknown, undefined],
    [full, EvictionPolicy.FullEviction],
    [no_eviction, EvictionPolicy.NoEviction],
    [not_recently_used, EvictionPolicy.NotRecentlyUsed],
    [value_only, EvictionPolicy.ValueOnly],
  ]);

  if (cppMap.has(cppPolicy)) {
    return cppMap.get(cppPolicy)!;
  }

  throw new InvalidArgumentError();
}

/**
 * @internal
 */
export function bucketStorageBackendToCpp(
  backend: StorageBackend | string | undefined
): CppManagementClusterBucketStorageBackend {
  const { unknown, couchstore, magma } =
    binding.management_cluster_bucket_storage_backend;

  if (backend === null || backend === undefined) {
    return unknown;
  }

  const cppMap = new Map<string, CppManagementClusterBucketStorageBackend>([
    [StorageBackend.Couchstore, couchstore],
    [StorageBackend.Magma, magma],
  ]);

  if (cppMap.has(backend)) {
    return cppMap.get(backend)!;
  }

  throw new InvalidArgumentError();
}

/**
 * @internal
 */
export function bucketStorageBackendFromCpp(
  backend: CppManagementClusterBucketStorageBackend
): StorageBackend | undefined {
  if (backend === binding.management_cluster_bucket_storage_backend.couchstore) {
    return StorageBackend.Couchstore;
  } else if (backend === binding.management_cluster_bucket_storage_backend.magma) {
    return StorageBackend.Magma;
  } else if (backend === binding.management_cluster_bucket_storage_backend.unknown) {
    return undefined;
  }

  throw new InvalidArgumentError();
}

/**
 * @internal
 */
export function bucketConflictResolutionTypeToCpp(
  type: ConflictResolutionType | string | undefined
): CppManagementClusterBucketConflictResolution {
  const { unknown, custom, sequence_number, timestamp } =
    binding.management_cluster_bucket_conflict_resolution;

  if (type === null || type === undefined) {
    return unknown;
  }

  const cppMap = new Map<string, CppManagementClusterBucketConflictResolution>([
    [ConflictResolutionType.SequenceNumber, sequence_number],
    [ConflictResolutionType.Timestamp, timestamp],
    [ConflictResolutionType.Custom, custom],
  ]);

  if (cppMap.has(type)) {
    return cppMap.get(type)!;
  }

  throw new InvalidArgumentError();
}

/**
 * @internal
 */
export function bucketConflictResolutionTypeFromCpp(
  type: CppManagementClusterBucketConflictResolution
): ConflictResolutionType | undefined {
  if (type === binding.management_cluster_bucket_conflict_resolution.sequence_number) {
    return ConflictResolutionType.SequenceNumber;
  } else if (type === binding.management_cluster_bucket_conflict_resolution.timestamp) {
    return ConflictResolutionType.Timestamp;
  } else if (type === binding.management_cluster_bucket_conflict_resolution.custom) {
    return ConflictResolutionType.Custom;
  } else if (type === binding.management_cluster_bucket_conflict_resolution.unknown) {
    return undefined;
  }

  throw new InvalidArgumentError();
}

/**
 * @internal
 */
export function vectorQueryCombinationToCpp(
  combination: VectorQueryCombination | undefined
): CppVectorQueryCombination {
  if (combination === VectorQueryCombination.AND) {
    return binding.vector_query_combination.combination_and;
  } else if (combination === VectorQueryCombination.OR) {
    return binding.vector_query_combination.combination_or;
  }

  throw new InvalidArgumentError('Unrecognized VectorQueryCombination.');
}

/**
 * @internal
 */
export function designDocumentNamespaceFromCpp(
  namespace: CppDesignDocumentNamespace
): DesignDocumentNamespace {
  if (namespace === binding.design_document_namespace.production) {
    return DesignDocumentNamespace.Production;
  } else if (namespace === binding.design_document_namespace.development) {
    return DesignDocumentNamespace.Development;
  }

  throw new InvalidArgumentError('Unrecognized DesignDocumentNamespace.');
}

/**
 * @internal
 */
export function designDocumentNamespaceToCpp(
  namespace: DesignDocumentNamespace
): CppDesignDocumentNamespace {
  if (namespace === DesignDocumentNamespace.Production) {
    return binding.design_document_namespace.production;
  } else if (namespace === DesignDocumentNamespace.Development) {
    return binding.design_document_namespace.development;
  }

  throw new InvalidArgumentError('Unrecognized DesignDocumentNamespace.');
}

/**
 * @internal
 */
export function transactionKeyspaceToCpp(
  keyspace?: TransactionKeyspace
): CppTransactionKeyspace | undefined {
  if (!keyspace) return undefined;

  return {
    bucket_name: keyspace.bucket,
    scope_name: keyspace.scope ?? '_default',
    collection_name: keyspace.collection ?? '_default',
  };
}

/**
 * @internal
 */
export function eventingBucketBindingAccessToCpp(
  access: EventingFunctionBucketAccess
): CppManagementEventingFunctionBucketAccess {
  if (access === EventingFunctionBucketAccess.ReadOnly) {
    return binding.management_eventing_function_bucket_access.read_only;
  }

  if (access === EventingFunctionBucketAccess.ReadWrite) {
    return binding.management_eventing_function_bucket_access.read_write;
  }

  throw new InvalidArgumentError('Unrecognized EventingFunctionBucketAccess');
}

/**
 * @internal
 */
export function eventingBucketBindingAccessFromCpp(
  access: CppManagementEventingFunctionBucketAccess
): EventingFunctionBucketAccess {
  if (access === binding.management_eventing_function_bucket_access.read_only) {
    return EventingFunctionBucketAccess.ReadOnly;
  }
  if (access === binding.management_eventing_function_bucket_access.read_write) {
    return EventingFunctionBucketAccess.ReadWrite;
  }

  throw new InvalidArgumentError('Unrecognized EventingFunctionBucketAccess');
}

/**
 * @internal
 */
export function eventingFunctionDcpBoundaryToCpp(
  boundary: EventingFunctionDcpBoundary | undefined
): CppManagementEventingFunctionDcpBoundary | undefined {
  if (!boundary) return undefined;

  if (boundary === EventingFunctionDcpBoundary.Everything) {
    return binding.management_eventing_function_dcp_boundary.everything;
  }

  if (boundary === EventingFunctionDcpBoundary.FromNow) {
    return binding.management_eventing_function_dcp_boundary.from_now;
  }

  throw new InvalidArgumentError('Unrecognized EventingFunctionDcpBoundary');
}

/**
 * @internal
 */
export function eventingFunctionDcpBoundaryFromCpp(
  boundary: CppManagementEventingFunctionDcpBoundary | undefined
): EventingFunctionDcpBoundary | undefined {
  if (!boundary) return undefined;

  if (boundary === binding.management_eventing_function_dcp_boundary.everything) {
    return EventingFunctionDcpBoundary.Everything;
  }

  if (boundary === binding.management_eventing_function_dcp_boundary.from_now) {
    return EventingFunctionDcpBoundary.FromNow;
  }

  throw new InvalidArgumentError('Unrecognized EventingFunctionDcpBoundary');
}

/**
 * @internal
 */
export function eventingFunctionDeploymentStatusToCpp(
  status: EventingFunctionDeploymentStatus | undefined
): CppManagementEventingFunctionDeploymentStatus | undefined {
  if (!status) return undefined;

  if (status === EventingFunctionDeploymentStatus.Deployed) {
    return binding.management_eventing_function_deployment_status.deployed;
  }

  if (status === EventingFunctionDeploymentStatus.Undeployed) {
    return binding.management_eventing_function_deployment_status.undeployed;
  }

  throw new InvalidArgumentError('Unrecognized EventingFunctionDeploymentStatus');
}

/**
 * @internal
 */
export function eventingFunctionDeploymentStatusFromCpp(
  status: CppManagementEventingFunctionDeploymentStatus | undefined
): EventingFunctionDeploymentStatus | undefined {
  if (!status) return undefined;

  if (status === binding.management_eventing_function_deployment_status.deployed) {
    return EventingFunctionDeploymentStatus.Deployed;
  }

  if (status === binding.management_eventing_function_deployment_status.undeployed) {
    return EventingFunctionDeploymentStatus.Undeployed;
  }

  throw new InvalidArgumentError('Unrecognized EventingFunctionDeploymentStatus');
}

/**
 * @internal
 */
export function eventingFunctionProcessingStatusToCpp(
  status: EventingFunctionProcessingStatus | undefined
): CppManagementEventingFunctionProcessingStatus | undefined {
  if (!status) return undefined;

  if (status === EventingFunctionProcessingStatus.Running) {
    return binding.management_eventing_function_processing_status.running;
  }

  if (status === EventingFunctionProcessingStatus.Paused) {
    return binding.management_eventing_function_processing_status.paused;
  }

  throw new InvalidArgumentError('Unrecognized EventingFunctionProcessingStatus');
}

/**
 * @internal
 */
export function eventingFunctionProcessingStatusFromCpp(
  status: CppManagementEventingFunctionProcessingStatus | undefined
): EventingFunctionProcessingStatus | undefined {
  if (!status) return undefined;

  if (status === binding.management_eventing_function_processing_status.running) {
    return EventingFunctionProcessingStatus.Running;
  }

  if (status === binding.management_eventing_function_processing_status.paused) {
    return EventingFunctionProcessingStatus.Paused;
  }

  throw new InvalidArgumentError('Unrecognized EventingFunctionProcessingStatus');
}

/**
 * @internal
 */
export function eventingFunctionLogLevelToCpp(
  level: EventingFunctionLogLevel | undefined
): CppManagementEventingFunctionLogLevel | undefined {
  if (!level) return undefined;

  if (level === EventingFunctionLogLevel.Debug) {
    return binding.management_eventing_function_log_level.debug;
  }

  if (level === EventingFunctionLogLevel.Error) {
    return binding.management_eventing_function_log_level.error;
  }

  if (level === EventingFunctionLogLevel.Info) {
    return binding.management_eventing_function_log_level.info;
  }

  if (level === EventingFunctionLogLevel.Trace) {
    return binding.management_eventing_function_log_level.trace;
  }

  if (level === EventingFunctionLogLevel.Warning) {
    return binding.management_eventing_function_log_level.warning;
  }

  throw new InvalidArgumentError('Unrecognized EventingFunctionLogLevel');
}

/**
 * @internal
 */
export function eventingFunctionLogLevelFromCpp(
  level: CppManagementEventingFunctionLogLevel | undefined
): EventingFunctionLogLevel | undefined {
  if (!level) return undefined;

  if (level === binding.management_eventing_function_log_level.debug) {
    return EventingFunctionLogLevel.Debug;
  }

  if (level === binding.management_eventing_function_log_level.error) {
    return EventingFunctionLogLevel.Error;
  }

  if (level === binding.management_eventing_function_log_level.info) {
    return EventingFunctionLogLevel.Info;
  }

  if (level === binding.management_eventing_function_log_level.trace) {
    return EventingFunctionLogLevel.Trace;
  }

  if (level === binding.management_eventing_function_log_level.warning) {
    return EventingFunctionLogLevel.Warning;
  }

  throw new InvalidArgumentError('Unrecognized EventingFunctionLogLevel');
}

/**
 * @internal
 */
export function eventingFunctionLanguageCompatibilityToCpp(
  compatibility: EventingFunctionLanguageCompatibility | undefined
): CppManagementEventingFunctionLanguageCompatibility | undefined {
  if (!compatibility) return undefined;

  if (compatibility === EventingFunctionLanguageCompatibility.Version_6_0_0) {
    return binding.management_eventing_function_language_compatibility.version_6_0_0;
  }

  if (compatibility === EventingFunctionLanguageCompatibility.Version_6_5_0) {
    return binding.management_eventing_function_language_compatibility.version_6_5_0;
  }

  if (compatibility === EventingFunctionLanguageCompatibility.Version_6_6_2) {
    return binding.management_eventing_function_language_compatibility.version_6_6_2;
  }

  if (compatibility === EventingFunctionLanguageCompatibility.Version_7_2_0) {
    return binding.management_eventing_function_language_compatibility.version_7_2_0;
  }

  throw new InvalidArgumentError('Unrecognized EventingFunctionLanguageCompatibility');
}

/**
 * @internal
 */
export function eventingFunctionLanguageCompatibilityFromCpp(
  compatibility: CppManagementEventingFunctionLanguageCompatibility | undefined
): EventingFunctionLanguageCompatibility | undefined {
  if (!compatibility) return undefined;

  if (
    compatibility ===
    binding.management_eventing_function_language_compatibility.version_6_0_0
  ) {
    return EventingFunctionLanguageCompatibility.Version_6_0_0;
  }

  if (
    compatibility ===
    binding.management_eventing_function_language_compatibility.version_6_5_0
  ) {
    return EventingFunctionLanguageCompatibility.Version_6_5_0;
  }

  if (
    compatibility ===
    binding.management_eventing_function_language_compatibility.version_6_6_2
  ) {
    return EventingFunctionLanguageCompatibility.Version_6_6_2;
  }

  if (
    compatibility ===
    binding.management_eventing_function_language_compatibility.version_7_2_0
  ) {
    return EventingFunctionLanguageCompatibility.Version_7_2_0;
  }

  throw new InvalidArgumentError('Unrecognized EventingFunctionLanguageCompatibility');
}

/**
 * @internal
 */
export function eventingFunctionStatusFromCpp(
  status: CppManagementEventingFunctionStatus
): EventingFunctionStatus {
  if (status === binding.management_eventing_function_status.undeployed) {
    return EventingFunctionStatus.Undeployed;
  }
  if (status === binding.management_eventing_function_status.deploying) {
    return EventingFunctionStatus.Deploying;
  }
  if (status === binding.management_eventing_function_status.deployed) {
    return EventingFunctionStatus.Deployed;
  }
  if (status === binding.management_eventing_function_status.undeploying) {
    return EventingFunctionStatus.Undeploying;
  }
  if (status === binding.management_eventing_function_status.paused) {
    return EventingFunctionStatus.Paused;
  }
  if (status === binding.management_eventing_function_status.pausing) {
    return EventingFunctionStatus.Pausing;
  }

  throw new InvalidArgumentError('Unrecognized EventingFunctionStatus');
}<|MERGE_RESOLUTION|>--- conflicted
+++ resolved
@@ -154,11 +154,7 @@
   ValueTooDeepError,
   ValueTooLargeError,
   ViewNotFoundError,
-<<<<<<< HEAD
-} from './errors';
-=======
 } from './errors.js';
->>>>>>> 08594f91
 import {
   EventingFunctionBucketAccess,
   EventingFunctionDcpBoundary,
@@ -167,19 +163,8 @@
   EventingFunctionLogLevel,
   EventingFunctionProcessingStatus,
   EventingFunctionStatus,
-<<<<<<< HEAD
-} from './eventingfunctionmanager';
-import { DurabilityLevel, ServiceType, StoreSemantics } from './generaltypes';
-import { MutationState } from './mutationstate';
-import { QueryProfileMode, QueryScanConsistency } from './querytypes';
-import { PrefixScan, RangeScan, SamplingScan } from './rangeScan';
-import { HighlightStyle, SearchScanConsistency } from './searchtypes';
-import { TransactionKeyspace } from './transactions';
-import { nsServerStrToDuraLevel } from './utilities';
-import { VectorQueryCombination } from './vectorsearch';
-import { DesignDocumentNamespace, ViewOrdering, ViewScanConsistency } from './viewtypes';
-=======
 } from './eventingfunctionmanager.js';
+
 import { DurabilityLevel, ServiceType, StoreSemantics } from './generaltypes.js';
 import { MutationState } from './mutationstate.js';
 import { QueryProfileMode, QueryScanConsistency } from './querytypes.js';
@@ -193,7 +178,6 @@
   ViewOrdering,
   ViewScanConsistency,
 } from './viewtypes.js';
->>>>>>> 08594f91
 
 /**
  * @internal
