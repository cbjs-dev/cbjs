/*
 * Copyright (c) 2023-Present Jonathan MASSUCHETTI <jonathan.massuchetti@dappit.fr>.
 * Copyright (c) 2013-Present Couchbase Inc.
 *
 * Licensed under the Apache License, Version 2.0 (the "License");
 * you may not use this file except in compliance with the License.
 * You may obtain a copy of the License at
 *
 *     http://www.apache.org/licenses/LICENSE-2.0
 *
 * Unless required by applicable law or agreed to in writing, software
 * distributed under the License is distributed on an "AS IS" BASIS,
 * WITHOUT WARRANTIES OR CONDITIONS OF ANY KIND, either express or implied.
 * See the License for the specific language governing permissions and
 * limitations under the License.
 */
<<<<<<< HEAD
import type { If, IsArrayLengthKnown, NoInfer } from '@cbjsdev/shared';

import type { AnyCollection } from '../../../clusterTypes';
import type { ExtractCollectionJsonDocKey } from '../../../clusterTypes/clusterTypes';
import { MutateInSpecResults, NarrowMutationSpecs } from '../../../clusterTypes/kv/mutation/mutateIn.types';
import type { MutateInOptions } from '../../../collection';
import type { MutateInResult } from '../../../crudoptypes';
import type { MutateInSpec } from '../../../sdspecs';
import type { NodeCallback } from '../../../utilities';
=======
import { If, IsArrayLengthKnown, NoInfer } from '@cbjsdev/shared';

import { AnyCollection } from '../../../clusterTypes';
import { ExtractCollectionJsonDocKey } from '../../../clusterTypes/clusterTypes';
import { MutateInSpecResults, NarrowMutationSpecs } from '../../../clusterTypes/kv/mutation/mutateIn.types';
import { MutateInOptions } from '../../../collection';
import { MutateInResult } from '../../../crudoptypes';
import { MutateInSpec } from '../../../sdspecs';
import { NodeCallback } from '../../../utilities';
>>>>>>> f86ea1b6
import { ChainableMutateIn } from './ChainableMutateIn';

export type MutateInArgs<
  Doc extends object,
  SpecDefinitions extends ReadonlyArray<MutateInSpec>,
> =
  readonly [
    specsOrOptions?: MutateInOptions | NarrowMutationSpecs<Doc, SpecDefinitions>,
    optionsOrCallback?: MutateInOptions | NodeCallback<MutateInResult<MutateInSpecResults<NoInfer<SpecDefinitions>>>>,
    callback?: NodeCallback<MutateInResult<MutateInSpecResults<NoInfer<SpecDefinitions>>>>
  ]

export type MutateInReturnType<
  C extends AnyCollection,
  Key extends ExtractCollectionJsonDocKey<C>,
  SpecDefinitions extends ReadonlyArray<MutateInSpec>
> = If<
  IsArrayLengthKnown<SpecDefinitions>,
  Promise<MutateInResult<MutateInSpecResults<SpecDefinitions>>>,
  ChainableMutateIn<C, Key, []>
>;<|MERGE_RESOLUTION|>--- conflicted
+++ resolved
@@ -14,17 +14,6 @@
  * See the License for the specific language governing permissions and
  * limitations under the License.
  */
-<<<<<<< HEAD
-import type { If, IsArrayLengthKnown, NoInfer } from '@cbjsdev/shared';
-
-import type { AnyCollection } from '../../../clusterTypes';
-import type { ExtractCollectionJsonDocKey } from '../../../clusterTypes/clusterTypes';
-import { MutateInSpecResults, NarrowMutationSpecs } from '../../../clusterTypes/kv/mutation/mutateIn.types';
-import type { MutateInOptions } from '../../../collection';
-import type { MutateInResult } from '../../../crudoptypes';
-import type { MutateInSpec } from '../../../sdspecs';
-import type { NodeCallback } from '../../../utilities';
-=======
 import { If, IsArrayLengthKnown, NoInfer } from '@cbjsdev/shared';
 
 import { AnyCollection } from '../../../clusterTypes';
@@ -34,7 +23,6 @@
 import { MutateInResult } from '../../../crudoptypes';
 import { MutateInSpec } from '../../../sdspecs';
 import { NodeCallback } from '../../../utilities';
->>>>>>> f86ea1b6
 import { ChainableMutateIn } from './ChainableMutateIn';
 
 export type MutateInArgs<
