--- conflicted
+++ resolved
@@ -1,20 +1,5 @@
 import { CouchbaseClusterTypes, DefaultClusterTypes } from '@cbjsdev/shared';
 
-<<<<<<< HEAD
-import {
-  CppManagementEventingFunction,
-  CppManagementEventingFunctionBucketBinding,
-  CppManagementEventingFunctionConstantBinding,
-  CppManagementEventingFunctionSettings,
-  CppManagementEventingFunctionState,
-  CppManagementEventingFunctionUrlAuthBasic,
-  CppManagementEventingFunctionUrlAuthBearer,
-  CppManagementEventingFunctionUrlAuthDigest,
-  CppManagementEventingFunctionUrlBinding,
-  CppManagementEventingStatus,
-} from './binding';
-import {
-=======
 import {
   CppManagementEventingFunction,
   CppManagementEventingFunctionBucketBinding,
@@ -28,7 +13,6 @@
   CppManagementEventingStatus,
 } from './binding.js';
 import {
->>>>>>> 08594f91
   errorFromCpp,
   eventingBucketBindingAccessFromCpp,
   eventingBucketBindingAccessToCpp,
@@ -45,21 +29,12 @@
   eventingFunctionStatusFromCpp,
   queryScanConsistencyFromCpp,
   queryScanConsistencyToCpp,
-<<<<<<< HEAD
-} from './bindingutilities';
-import { Cluster } from './cluster';
-import { InvalidArgumentError } from './errors';
-import { QueryScanConsistency } from './querytypes';
-import { NodeCallback, PromiseHelper, VoidNodeCallback } from './utilities';
-import { resolveOptionsAndCallback } from './utils/resolveOptionsAndCallback';
-=======
 } from './bindingutilities.js';
 import { Cluster } from './cluster.js';
 import { InvalidArgumentError } from './errors.js';
 import { QueryScanConsistency } from './querytypes.js';
 import { NodeCallback, PromiseHelper, VoidNodeCallback } from './utilities.js';
 import { resolveOptionsAndCallback } from './utils/resolveOptionsAndCallback.js';
->>>>>>> 08594f91
 
 /**
  * Represents the various dcp boundary options for eventing functions.
