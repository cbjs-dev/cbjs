--- conflicted
+++ resolved
@@ -22,17 +22,10 @@
   ApiEventingFunctionStatus,
   ApiFunctionStatusDescription,
 } from '@cbjsdev/http-client';
-import { ApiEventingFunctionSettings } from '@cbjsdev/http-client/dist/src/types/Api/eventing/ApiEventingFunctionSettings';
-<<<<<<< HEAD
 import {
-  CouchbaseClusterTypes,
-  EventingFunctionScope,
-  hasOwn,
-  invariant,
-} from '@cbjsdev/shared';
-=======
-import { EventingFunctionScope, hasOwn, invariant } from '@cbjsdev/shared';
->>>>>>> f86ea1b6
+  ApiEventingFunctionSettings,
+} from '@cbjsdev/http-client/dist/src/types/Api/eventing/ApiEventingFunctionSettings';
+import { CouchbaseClusterTypes, DefaultClusterTypes, EventingFunctionScope, hasOwn, invariant } from '@cbjsdev/shared';
 
 import { Cluster } from './cluster';
 import {
@@ -1205,7 +1198,7 @@
  * @category Management
  */
 export class EventingFunctionManager<
-  T extends CouchbaseClusterTypes = CouchbaseClusterTypes,
+  T extends CouchbaseClusterTypes = DefaultClusterTypes,
 > {
   private _cluster: Cluster<T>;
 
