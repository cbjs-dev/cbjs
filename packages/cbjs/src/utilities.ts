/*
 * Copyright (c) 2023-Present Jonathan MASSUCHETTI <jonathan.massuchetti@dappit.fr>.
 * Copyright (c) 2013-Present Couchbase Inc.
 *
 * Licensed under the Apache License, Version 2.0 (the "License");
 * you may not use this file except in compliance with the License.
 * You may obtain a copy of the License at
 *
 *     http://www.apache.org/licenses/LICENSE-2.0
 *
 * Unless required by applicable law or agreed to in writing, software
 * distributed under the License is distributed on an "AS IS" BASIS,
 * WITHOUT WARRANTIES OR CONDITIONS OF ANY KIND, either express or implied.
 * See the License for the specific language governing permissions and
 * limitations under the License.
 */
<<<<<<< HEAD
import type { ParsedUrlQueryInput } from 'querystring';
=======
>>>>>>> f86ea1b6
import * as qs from 'querystring';
import { ParsedUrlQueryInput } from 'querystring';

import type { Cas, DurabilityLevelName, NonVoid } from '@cbjsdev/shared';
import { CouchbaseCas, durabilityLevels } from '@cbjsdev/shared';

<<<<<<< HEAD
import type { AnyCollection } from './clusterTypes';
=======
import { AnyCollection } from './clusterTypes';
import { InvalidArgumentError } from './errors';
>>>>>>> f86ea1b6
import { DurabilityLevel } from './generaltypes';
import { toEnumMember } from './utilities_internal';

// We re-export from here to avoid import issues from the user side.
export { type Cas, CouchbaseCas };

/**
 * A node-style callback which receives an optional error or result.
 *
 * @category Utilities
 */
export type NodeCallback<T> = (...args: [null, T] | [Error, null]) => void;
export type VoidNodeCallback = (err: Error | null) => void;

/**
 * @internal
 */
export class PromiseHelper {
  /**
   * @internal
   */
  static wrapAsync<T, U extends Promise<T>>(
    logicFn: () => U,
    callback?: NodeCallback<T>
  ): U;
  static wrapAsync<U extends Promise<void>>(
    logicFn: () => U,
    callback?: VoidNodeCallback
  ): U;
  static wrapAsync<T, U extends Promise<T>>(
    logicFn: () => U,
    callback?: (err: Error | null, res: T | null) => T
  ): U {
    // If a callback in in use, we wrap the promise with a handler which
    // forwards to the callback and return undefined.  If there is no
    // callback specified.  We directly return the promise.
    const prom = logicFn();

    if (callback) {
      prom.then((res) => callback(null, res)).catch((err) => callback(err, null));
    }

    return prom;
  }

  /**
   * @internal
   */
  static wrap<T>(
    logicFn: (callback: VoidNodeCallback) => void,
    callback?: VoidNodeCallback | null
  ): Promise<T>;
  static wrap<T>(
    logicFn: (callback: NodeCallback<NonVoid<T>>) => void,
    callback?: NodeCallback<NonVoid<T>> | null
  ): Promise<T>;
  static wrap<T>(
    logicFn: (callback: (err: Error | null, res?: T | null) => void) => void,
    callback?: ((err: Error | null, res: T | null) => T) | null
  ): Promise<T> {
    const prom = new Promise<T>((resolve, reject) => {
      logicFn((err, res) => {
        if (err) {
          reject(err);
          return;
        }

        resolve(res as T);
      });
    });

    if (callback) {
      prom.then((res) => callback(null, res)).catch((err) => callback(err, null));
    }

    return prom;
  }
}

/**
 * @internal
 */
export class CompoundTimeout {
  private _start: [number, number];
  private _timeout: number | undefined;

  /**
   * @internal
   */
  constructor(timeout: number | undefined) {
    this._start = process.hrtime();
    this._timeout = timeout;
  }

  /**
   * @internal
   */
  left(): number | undefined {
    if (this._timeout === undefined) {
      return undefined;
    }

    const period = process.hrtime(this._start);

    const periodMs = period[0] * 1e3 + period[1] / 1e6;
    if (periodMs > this._timeout) {
      return 0;
    }

    return this._timeout - periodMs;
  }

  /**
   * @internal
   */
  expired(): boolean {
    const timeLeft = this.left();
    if (timeLeft === undefined) {
      return false;
    }

    return timeLeft <= 0;
  }
}

/**
 * @internal
 */
export function duraLevelToNsServerStr(
  level: DurabilityLevel | DurabilityLevelName | undefined
): DurabilityLevelName | undefined {
  if (level === undefined) {
    return undefined;
  }

  if (typeof level === 'string') {
    return level as DurabilityLevelName;
  }

  if (level === DurabilityLevel.None) {
    return 'none';
  } else if (level === DurabilityLevel.Majority) {
    return 'majority';
  } else if (level === DurabilityLevel.MajorityAndPersistOnMaster) {
    return 'majorityAndPersistActive';
  } else if (level === DurabilityLevel.PersistToMajority) {
    return 'persistToMajority';
  } else {
    throw new Error('invalid durability level specified');
  }
}

/**
 * @internal
 */
/**
 * @internal
 */
export function nsServerStrToDuraLevel(
  level: DurabilityLevelName | number | undefined
): DurabilityLevel {
  if (level === undefined) {
    return DurabilityLevel.None;
  }

  if (typeof level === 'number') {
    return toEnumMember(DurabilityLevel, level);
  }

  const entry = durabilityLevels.find((dl) => dl.name === level);

  if (entry === undefined) {
    throw new Error('invalid durability level string');
  }

  return entry.value;
}

/**
 * @internal
 */
export function cbQsStringify(
  values: ParsedUrlQueryInput,
  options?: { boolAsString?: boolean }
): string {
  const cbValues: ParsedUrlQueryInput = {};
  for (const i in values) {
    const value = values[i];
    const resolvedOptions = {
      boolAsString: false,
      ...options,
    };

    if (value === undefined) continue;

    if (typeof value === 'boolean' && resolvedOptions.boolAsString) {
      cbValues[i] = values[i] ? 'true' : 'false';
      continue;
    }

    if (typeof value === 'boolean') {
      cbValues[i] = values[i] ? 1 : 0;
      continue;
    }

    cbValues[i] = values[i];
  }
  return qs.stringify(cbValues);
}

export function getDocId(collection: AnyCollection, key: string) {
  return {
    bucket: collection.scope.bucket.name,
    scope: collection.scope.name || '_default',
    collection: collection.name || '_default',
    key: key,
  };
}

const thirtyDaysInSeconds = 30 * 24 * 60 * 60;

/**
 * @internal
 */
export function expiryToTimestamp(expiry: unknown): number {
  if (typeof expiry !== 'number') {
    throw new InvalidArgumentError('Expected expiry to be a number.');
  }

  if (expiry < 0) {
    throw new InvalidArgumentError(
      `Expected expiry to be either zero (for no expiry) or greater but got ${expiry}.`
    );
  }

  if (expiry >= thirtyDaysInSeconds) {
    return expiry + Math.floor(Date.now() / 1000);
  }

  return expiry;
}<|MERGE_RESOLUTION|>--- conflicted
+++ resolved
@@ -14,22 +14,14 @@
  * See the License for the specific language governing permissions and
  * limitations under the License.
  */
-<<<<<<< HEAD
-import type { ParsedUrlQueryInput } from 'querystring';
-=======
->>>>>>> f86ea1b6
 import * as qs from 'querystring';
 import { ParsedUrlQueryInput } from 'querystring';
 
 import type { Cas, DurabilityLevelName, NonVoid } from '@cbjsdev/shared';
 import { CouchbaseCas, durabilityLevels } from '@cbjsdev/shared';
 
-<<<<<<< HEAD
 import type { AnyCollection } from './clusterTypes';
-=======
-import { AnyCollection } from './clusterTypes';
 import { InvalidArgumentError } from './errors';
->>>>>>> f86ea1b6
 import { DurabilityLevel } from './generaltypes';
 import { toEnumMember } from './utilities_internal';
 
