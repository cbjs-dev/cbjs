/*
 * Copyright (c) 2023-Present Jonathan MASSUCHETTI <jonathan.massuchetti@dappit.fr>.
 * Copyright (c) 2013-Present Couchbase Inc.
 *
 * Licensed under the Apache License, Version 2.0 (the "License");
 * you may not use this file except in compliance with the License.
 * You may obtain a copy of the License at
 *
 *     http://www.apache.org/licenses/LICENSE-2.0
 *
 * Unless required by applicable law or agreed to in writing, software
 * distributed under the License is distributed on an "AS IS" BASIS,
 * WITHOUT WARRANTIES OR CONDITIONS OF ANY KIND, either express or implied.
 * See the License for the specific language governing permissions and
 * limitations under the License.
 */
import {
  ArrayElement,
  BucketName,
  CollectionName,
  CouchbaseClusterTypes,
  DefaultClusterTypes,
  DocDef,
<<<<<<< HEAD
  ExtractDocBodyByKey,
=======
  DocDefMatchingBody,
  DocDefMatchingKey,
>>>>>>> f4dbd08c
  hasOwn,
  If,
  invariant,
  IsAny,
  IsFuzzyDocument,
  IsNever,
  JsonObject,
<<<<<<< HEAD
  Keyspace,
=======
>>>>>>> f4dbd08c
  keyspacePath,
  NoInfer,
  ObjectDocument,
  OneOf,
  ScopeName,
} from '@cbjsdev/shared';
import { promisify } from 'node:util';

<<<<<<< HEAD
import {
  AppendOptions,
  BinaryCollection,
  DecrementOptions,
  IncrementOptions,
  PrependOptions,
} from './binarycollection';
=======
import type { AppendOptions, DecrementOptions, IncrementOptions, PrependOptions } from './binarycollection';
import { BinaryCollection } from './binarycollection';
>>>>>>> f4dbd08c
import type {
  CppAppendResponse,
  CppConnection,
  CppDecrementResponse,
  CppDocumentId,
  CppError,
  CppImplSubdocCommand,
  CppIncrementResponse,
  CppInsertResponse,
  CppMutateInResponse,
  CppPrependResponse,
  CppRangeScanOrchestratorOptions,
  CppRemoveResponse,
  CppReplaceResponse,
  CppScanIterator,
  CppUpsertResponse,
} from './binding';
import binding, { zeroCas } from './binding';
import {
  durabilityToCpp,
  errorFromCpp,
  mutationStateToCpp,
  persistToToCpp,
  replicateToToCpp,
  scanTypeToCpp,
  storeSemanticToCpp,
} from './bindingutilities';
import type { Cluster } from './cluster';
import {
<<<<<<< HEAD
  AnyCollection,
=======
>>>>>>> f4dbd08c
  CollectionMatchingDocDef,
  CT,
  ExtractCollectionJsonDocBody,
  ExtractCollectionJsonDocKey,
} from './clusterTypes/clusterTypes';
import type {
  LookupInResultEntries,
  LookupInSpecResults,
  NarrowLookupSpecs,
  ValidateLookupInSpecs,
} from './clusterTypes/kv/lookup/lookupIn.types';
import type { LookupInMacroResult } from './clusterTypes/kv/lookup/lookupInMacro.types';
import type { LookupInGetPath } from './clusterTypes/kv/lookup/lookupOperations.types';
import type { MutateInResultEntries, MutateInSpecResults } from './clusterTypes/kv/mutation/mutateIn.types';
import {
  CounterResult,
  ExistsResult,
  GetReplicaResult,
  GetResult,
  LookupInReplicaResult,
  LookupInResult,
  LookupInResultEntry,
  MutateInResult,
  MutateInResultEntry,
  MutationResult,
  ScanResult,
} from './crudoptypes';
import { InvalidArgumentError } from './errors';
import { DurabilityLevel, StoreSemantics } from './generaltypes';
import { MutationState } from './mutationstate';
import { CollectionQueryIndexManager } from './queryindexmanager';
import { PrefixScan, RangeScan, SamplingScan } from './rangeScan';
import type { Scope } from './scope';
import { LookupInMacro, LookupInSpec, MutateInSpec } from './sdspecs';
import { SdUtils } from './sdutils';
import { CouchbaseList, CouchbaseMap, CouchbaseQueue, CouchbaseSet } from './services/kv/dataStructures';
import { ChainableLookupIn } from './services/kv/lookupIn/ChainableLookupIn';
import { resolveLookupInArgs } from './services/kv/lookupIn/resolveLookupInArgs';
import type { LookupInArgs, LookupInReturnType } from './services/kv/lookupIn/types';
import { ChainableMutateIn } from './services/kv/mutateIn/ChainableMutateIn';
import { resolveMutateInArgs } from './services/kv/mutateIn/resolveMutateInArgs';
import type { MutateInArgs, MutateInReturnType } from './services/kv/mutateIn/types';
import { StreamableReplicasPromise, StreamableScanPromise } from './streamablepromises';
import type { Transcoder } from './transcoders';
import type { Cas, NodeCallback, VoidNodeCallback } from './utilities';
import { getDocId, PromiseHelper } from './utilities';

/**
 * @category Key-Value
 */
export interface GetOptions<Doc, WithExpiry extends boolean = boolean> {
  /**
   * Specifies a list of fields within the document which should be fetched.
   * This allows for easy retrieval of select fields without incurring the
   * overhead of fetching the whole document.
   */
  project?: Doc extends JsonObject
    ?
        | LookupInGetPath<ObjectDocument<Doc>>
        | ReadonlyArray<LookupInGetPath<ObjectDocument<Doc>>>
    : undefined;

  /**
   * Indicates that the expiry of the document should be fetched alongside
   * the data itself.
   */
  withExpiry?: WithExpiry;

  /**
   * Specifies an explicit transcoder to use for this specific operation.
   */
  transcoder?: Transcoder;

  /**
   * The timeout for this operation, represented in milliseconds.
   */
  timeout?: number;
}

/**
 * @category Key-Value
 */
export interface ExistsOptions {
  /**
   * The timeout for this operation, represented in milliseconds.
   */
  timeout?: number;
}

export type ClientDurabilityOptions = {
  /**
   * Specifies the number of nodes this operation should be persisted to
   * before it is considered successful.  Note that this option is mutually
   * exclusive of {@link durabilityLevel}.
   */
  durabilityPersistTo: number;

  /**
   * Specifies the number of nodes this operation should be replicated to
   * before it is considered successful.  Note that this option is mutually
   * exclusive of {@link durabilityLevel}.
   */
  durabilityReplicateTo: number;
};

export type ServerDurabilityOptions = {
  /**
   * Specifies the level of synchronous durability for this operation.
   */
  durabilityLevel: DurabilityLevel;
};

export type DurabilityOptions = OneOf<[ClientDurabilityOptions, ServerDurabilityOptions]>;

export type MutationOptions = Partial<DurabilityOptions> & {
  /**
   * Specifies the expiry time for this document, specified in seconds.
   */
  expiry?: number;

  /**
   * Specifies that any existing expiry on the document should be preserved.
   */
  preserveExpiry?: boolean;

  /**
   * If specified, indicates that operation should be failed if the CAS
   * has changed from this value, indicating that the document has changed.
   */
  cas?: Cas;

  /**
   * The timeout for this operation, represented in milliseconds.
   */
  timeout?: number;

  /**
   * Specifies an explicit transcoder to use for this specific operation.
   */
  transcoder?: Transcoder;
};

/**
 * @category Key-Value
 */
export type InsertOptions = Omit<MutationOptions, 'cas' | 'preserveExpiry'>;

/**
 * @category Key-Value
 */
export type UpsertOptions = Omit<MutationOptions, 'cas'>;

/**
 * @category Key-Value
 */
export type ReplaceOptions = MutationOptions;

/**
 * @category Key-Value
 */
export type RemoveOptions = Omit<
  MutationOptions,
  'expiry' | 'preserveExpiry' | 'transcoder'
>;

/**
 * @category Key-Value
 */
export interface GetAnyReplicaOptions {
  /**
   * Specifies an explicit transcoder to use for this specific operation.
   */
  transcoder?: Transcoder;

  /**
   * The timeout for this operation, represented in milliseconds.
   */
  timeout?: number;
}

/**
 * @category Key-Value
 */
export interface GetAllReplicasOptions {
  /**
   * Specifies an explicit transcoder to use for this specific operation.
   */
  transcoder?: Transcoder;

  /**
   * The timeout for this operation, represented in milliseconds.
   */
  timeout?: number;
}

/**
 * @category Key-Value
 */
export interface TouchOptions {
  /**
   * Specifies the level of synchronous durability for this operation.
   */
  durabilityLevel?: DurabilityLevel;

  /**
   * The timeout for this operation, represented in milliseconds.
   */
  timeout?: number;
}

/**
 * @category Key-Value
 */
export interface GetAndTouchOptions {
  /**
   * Specifies an explicit transcoder to use for this specific operation.
   */
  transcoder?: Transcoder;

  /**
   * The timeout for this operation, represented in milliseconds.
   */
  timeout?: number;
}

/**
 * @category Key-Value
 */
export interface GetAndLockOptions {
  /**
   * Specifies an explicit transcoder to use for this specific operation.
   */
  transcoder?: Transcoder;

  /**
   * The timeout for this operation, represented in milliseconds.
   */
  timeout?: number;
}

/**
 * @category Key-Value
 */
export interface UnlockOptions {
  /**
   * The timeout for this operation, represented in milliseconds.
   */
  timeout?: number;
}

/**
 * @category Key-Value
 */
export interface LookupInOptions {
  /**
   * The timeout for this operation, represented in milliseconds.
   */
  timeout?: number;

  /**
   * For internal use only - allows access to deleted documents that are in 'tombstone' form
   *
   * @internal
   */
  accessDeleted?: boolean;
}

/**
 * @category Key-Value
 */
export interface LookupInAnyReplicaOptions {
  /**
   * The timeout for this operation, represented in milliseconds.
   */
  timeout?: number;
}

/**
 * @category Key-Value
 */
export interface LookupInAllReplicasOptions {
  /**
   * The timeout for this operation, represented in milliseconds.
   */
  timeout?: number;
}

/**
 * @category Key-Value
 */
export type MutateInOptions = MutationOptions & {
  /**
   * Specifies the store semantics to use for this operation.
   */
  storeSemantics?: StoreSemantics;

  /**
   * Specifies whether the operation should be performed with upsert semantics,
   * creating the document if it does not already exist.
   *
   * @deprecated Use {@link MutateInOptions.storeSemantics} instead.
   */
  upsertDocument?: boolean;
};

/**
 * Volatile: This API is subject to change at any time.
 *
 * @category Key-Value
 */
export interface ScanOptions {
  /**
   * Specifies an explicit transcoder to use for this specific operation.
   */
  transcoder?: Transcoder;

  /**
   * The timeout for this operation, represented in milliseconds.
   */
  timeout?: number;

  /**
   * If the scan should only return document ids.
   */
  idsOnly?: boolean;

  /**
   * The limit applied to the number of bytes returned from the server
   * for each partition batch.
   */
  batchByteLimit?: number;

  /**
   * The limit applied to the number of items returned from the server
   * for each partition batch.
   */
  batchItemLimit?: number;

  /**
   * Specifies a MutationState which the scan should be consistent with.
   *
   * @see MutationState
   */
  consistentWith?: MutationState;

  /**
   * Specifies the number of vBuckets which the client should scan in parallel.
   */
  concurrency?: number;
}

/**
 * Exposes the operations which are available to be performed against a collection.
 * Namely the ability to perform KV operations.
 *
 * @category Core
 */
export class Collection<
  in out T extends CouchbaseClusterTypes = DefaultClusterTypes,
  in out B extends BucketName<T> = BucketName<T>,
  in out S extends ScopeName<T, B> = ScopeName<T, B>,
  in out C extends CollectionName<T, B, S> = CollectionName<T, B, S>,
> {
  /**
   * @internal
   */
  readonly DEFAULT_NAME = '_default';

  readonly scope: Scope<T, B, S>;
  readonly name: C;
  readonly conn: CppConnection;
  readonly kvScanTimeout: number;
  readonly scanBatchItemLimit: number;
  readonly scanBatchByteLimit: number;

  /**
  @internal
  */
  constructor(scope: Scope<T, B, S>, collectionName: C) {
    this.scope = scope;
    this.name = collectionName;
    this.conn = scope.conn;
    this.kvScanTimeout = 75000;
    this.scanBatchByteLimit = 15000;
    this.scanBatchItemLimit = 50;
  }

  /**
  @internal
  */
  get cluster(): Cluster<T> {
    return this.scope.bucket.cluster;
  }

  getKeyspace() {
    return {
      bucket: this.scope.bucket.name,
      scope: this.scope.name,
      collection: this.name,
    };
  }

  getKeyspacePath() {
    return keyspacePath(this.getKeyspace());
  }

  /**
  @internal
  */
  get transcoder(): Transcoder {
    return this.scope.transcoder;
  }

  /**
  @internal
  */
  _mutationTimeout(durabilityLevel?: DurabilityLevel): number {
    if (
      durabilityLevel !== undefined &&
      durabilityLevel !== null &&
      durabilityLevel !== DurabilityLevel.None
    ) {
      return this.cluster.kvDurableTimeout;
    }
    return this.cluster.kvTimeout;
  }

  /**
   * @internal
   */
  getDocId(key: string): CppDocumentId {
    return getDocId(this as AnyCollection, key);
  }

  private encodeSubDocument(value: any): any {
    return Buffer.from(value);
  }

  private decodeSubDocument(bytes: Buffer): any {
    try {
      return JSON.parse(bytes.toString('utf8'));
    } catch (e) {
      // If we encounter a parse error, assume that we need
      // to return bytes instead of an object.
      return bytes;
    }
  }

  async get<
    Doc extends DocDefMatchingKey<Key, T, B, S, C>['Body'],
    Key extends CT<this>['Key'] = CT<this>['Key'],
    WithExpiry extends boolean = false,
  >(
    key: Key,
    callbackOrOptions?:
      | GetOptions<Doc, WithExpiry>
      | NodeCallback<GetResult<Doc, WithExpiry>>
  ): Promise<GetResult<Doc, WithExpiry>>;

  async get<
    Doc extends DocDefMatchingKey<Key, T, B, S, C>['Body'],
    Key extends CT<this>['Key'] = CT<this>['Key'],
    WithExpiry extends boolean = boolean,
  >(
    key: Key,
    options: GetOptions<Doc, WithExpiry>,
    callback: NodeCallback<GetResult<Doc, WithExpiry>>
  ): Promise<GetResult<Doc, WithExpiry>>;
  /**
   * Retrieves the value of a document from the collection.
   *
   * @param key The document key to retrieve.
   * @param options Optional parameters for this operation.
   * @param callback Optional node-style callback to be invoked after execution.
   */
  async get<
    Doc extends DocDefMatchingKey<Key, T, B, S, C>['Body'],
    Key extends CT<this>['Key'],
    WithExpiry extends boolean,
  >(
    key: Key,
    options?: GetOptions<Doc, WithExpiry> | NodeCallback<GetResult<Doc, WithExpiry>>,
    callback?: NodeCallback<GetResult<Doc, WithExpiry>>
  ): Promise<GetResult<Doc, WithExpiry>> {
    if (options instanceof Function) {
      callback = options;
      options = undefined;
    }
    if (!options) {
      options = {};
    }

    if (options.project !== undefined || options.withExpiry === true) {
      return this._projectedGet(
        key as never,
        options,
        callback
      );
    }

    const transcoder = options.transcoder ?? this.transcoder;
    const timeout = options.timeout ?? this.cluster.kvTimeout;
    const docId = this.getDocId(key);

    const get = promisify(this.conn.get).bind(this.conn);

    try {
      const response = await get({
        id: docId,
        timeout,
        partition: 0,
        opaque: 0,
      });

      const docBody = transcoder.decode(response.value, response.flags);
      const result = new GetResult({
        content: docBody,
        cas: response.cas,
      });

      if (callback) {
        callback(null, result);
      }

      return result;
    } catch (cppError: unknown) {
      const err = errorFromCpp(cppError as CppError);

      if (callback) {
        callback(err, null);
      }

      throw err;
    }
  }

  private async _projectedGet<
    Doc extends DocDefMatchingKey<Key, T, B, S, C>['Body'],
    Key extends ExtractCollectionJsonDocKey<this>,
    WithExpiry extends boolean = boolean,
  >(
    key: Key,
    options: GetOptions<Doc, WithExpiry>,
    callback?: NodeCallback<GetResult>
  ): Promise<GetResult> {
    let expiryStart = -1;
    let projStart = -1;
    let paths: string[] = [];
    let specs: LookupInSpec[] = [];
    let needReproject = false;

    if (options.withExpiry) {
      expiryStart = specs.length;
      specs.push(LookupInSpec.get(LookupInMacro.Expiry));
    }

    projStart = specs.length;
    if (!options.project) {
      paths = [''];
      specs.push(LookupInSpec.get(''));
    } else {
      const projects: ReadonlyArray<LookupInGetPath<Doc>> = Array.isArray(options.project)
        ? (options.project as LookupInGetPath<Doc>[])
        : ([options.project] as LookupInGetPath<Doc>[]);

      for (const projection of projects) {
        const specPath: string =
          projection instanceof LookupInMacro ? projection._value : projection;
        paths.push(specPath);
        specs.push(LookupInSpec.get(projection));
      }
    }

    // The following code relies on the projections being
    // the last segment of the specs array, this way we handle
    // an overburdened operation in a single area.
    if (specs.length > 16) {
      specs = specs.splice(0, projStart);
      specs.push(LookupInSpec.get(''));
      needReproject = true;
    }

    try {
      const res = await this.lookupIn<
        ExtractCollectionJsonDocKey<this>,
        Doc,
        typeof specs
      >(key, specs as ValidateLookupInSpecs<Doc, typeof specs>, {
        ...options,
      });

      let content: any = null;
      let expiry: number | undefined = undefined;

      if (expiryStart >= 0) {
        const expiryRes = res.content[expiryStart] as LookupInResultEntry<
          LookupInMacroResult<typeof LookupInMacro.Expiry>
        >;
        expiry = expiryRes.value;
      }

      if (projStart >= 0) {
        if (!needReproject) {
          for (let i = 0; i < paths.length; ++i) {
            const projPath = paths[i];
            const projRes = res.content[projStart + i] as LookupInResultEntry;
            if (!projRes.error) {
              content = SdUtils.insertByPath(content, projPath, projRes.value);
            }
          }
        } else {
          content = {};

          const reprojRes = res.content[projStart] as LookupInResultEntry;
          for (const reprojPath of paths) {
            const value = SdUtils.getByPath(reprojRes.value, reprojPath);
            content = SdUtils.insertByPath(content, reprojPath, value);
          }
        }
      }

      const result = new GetResult({
        content: content,
        cas: res.cas,
        expiryTime: expiry,
      });

      if (callback) {
        callback(null, result);
      }

      return result;
    } catch (cppError: unknown) {
      const err = errorFromCpp(cppError as CppError);

      if (callback) {
        callback(err, null);
      }

      throw err;
    }
  }
  /**
   * Checks whether a specific document exists or not.
   *
   * @param key The document key to check for existence.
   * @param callback A node-style callback to be invoked after execution.
   */
  async exists<Key extends CT<this>['Key']>(
    key: Key,
    callback?: NodeCallback<ExistsResult>
  ): Promise<ExistsResult>;
  /**
   * Checks whether a specific document exists or not.
   *
   * @param key The document key to check for existence.
   * @param options Optional parameters for this operation.
   * @param callback A node-style callback to be invoked after execution.
   */
  async exists<Key extends CT<this>['Key']>(
    key: Key,
    options: ExistsOptions,
    callback?: NodeCallback<ExistsResult>
  ): Promise<ExistsResult>;
  async exists<Key extends CT<this>['Key']>(
    key: Key,
    options?: ExistsOptions | NodeCallback<ExistsResult>,
    callback?: NodeCallback<ExistsResult>
  ): Promise<ExistsResult> {
    if (options instanceof Function) {
      callback = options;
      options = undefined;
    }
    if (!options) {
      options = {};
    }

    const timeout = options.timeout ?? this.cluster.kvTimeout;
    const exists = promisify(this.conn.exists).bind(this.conn);

    try {
      const response = await exists({
        id: this.getDocId(key),
        partition: 0,
        opaque: 0,
        timeout,
      });

      const result = new ExistsResult({
        cas: response.deleted ? undefined : response.cas,
        exists: response.deleted ? false : response.document_exists,
      });

      if (callback) {
        callback(null, result);
      }

      return result;
    } catch (cppError: unknown) {
      const err = errorFromCpp(cppError as CppError);

      if (callback) {
        callback(err, null);
      }

      throw err;
    }
  }

  /**
   * @internal
   */
  private _getReplica<
    Doc extends DocDefMatchingKey<Key, T, B, S, C>['Body'],
    Key extends CT<this>['Key'] = CT<this>['Key'],
  >(
    key: Key,
    getAllReplicas: boolean,
    options: { transcoder?: Transcoder; timeout?: number }
  ): StreamableReplicasPromise<
    [GetReplicaResult<Doc>, ...GetReplicaResult<Doc>[]],
    GetReplicaResult<Doc>
  >;
  private _getReplica<
    Doc extends DocDefMatchingKey<Key, T, B, S, C>['Body'],
    Key extends CT<this>['Key'] = CT<this>['Key'],
  >(
    key: Key,
    getAllReplicas: boolean
  ): StreamableReplicasPromise<
    [GetReplicaResult<Doc>, ...GetReplicaResult<Doc>[]],
    GetReplicaResult<Doc>
  >;
  private _getReplica<
    Doc extends DocDefMatchingKey<Key, T, B, S, C>['Body'],
    Key extends CT<this>['Key'] = CT<this>['Key'],
  >(
    key: Key,
    getAllReplicas: boolean,
    options?: { transcoder?: Transcoder; timeout?: number }
  ): StreamableReplicasPromise<
    [GetReplicaResult<Doc>, ...GetReplicaResult<Doc>[]],
    GetReplicaResult<Doc>
  > {
    if (!options) {
      options = {};
    }

    const emitter = new StreamableReplicasPromise<
      [GetReplicaResult<Doc>, ...GetReplicaResult<Doc>[]],
      GetReplicaResult<Doc>
    >((replicas: [GetReplicaResult<Doc>, ...GetReplicaResult<Doc>[]]) => replicas);

    const transcoder = options.transcoder ?? this.transcoder;
    const timeout = options.timeout ?? this.cluster.kvTimeout;
    const request = {
      id: this.getDocId(key),
      timeout: timeout,
    };

    const getReplicas = getAllReplicas
      ? this.conn.getAllReplicas.bind(this.conn)
      : this.conn.getAnyReplica.bind(this.conn);

    getReplicas(request, (cppErr, res) => {
      const err = errorFromCpp(cppErr);
      if (err) {
        emitter.emit('error', err);
        emitter.emit('end');
        return;
      }

      const responses = hasOwn(res, 'entries') ? res.entries : [res];

      responses.forEach((response) => {
        try {
          const docBody = transcoder.decode(response.value, response.flags);

          emitter.emit(
            'replica',
            new GetReplicaResult({
              content: docBody,
              cas: response.cas,
              isReplica: response.replica,
            })
          );

          emitter.emit('end');
        } catch (err) {
          invariant(err instanceof Error);

          emitter.emit('error', err);
          emitter.emit('end');
        }
      });
    });

    return emitter;
  }

  /**
   * Retrieves the value of the document from any of the available replicas.  This
   * will return as soon as the first response is received from any replica node.
   *
   * @overload
   * @param key The document key to retrieve.
   * @param callbackOrOptions A node-style callback to be invoked after execution.
   */
  async getAnyReplica<
    Doc extends DocDefMatchingKey<Key, T, B, S, C>['Body'],
    Key extends CT<this>['Key'] = CT<this>['Key'],
  >(
    key: Key,
    callbackOrOptions?: GetAnyReplicaOptions | NodeCallback<GetReplicaResult<Doc>>
  ): Promise<GetReplicaResult<Doc>>;

  /**
   * Retrieves the value of the document from any of the available replicas.  This
   * will return as soon as the first response is received from any replica node.
   *
   * @overload
   * @param key The document key to retrieve.
   * @param options Optional parameters for this operation.
   * @param callback A node-style callback to be invoked after execution.
   */
  async getAnyReplica<
    Doc extends DocDefMatchingKey<Key, T, B, S, C>['Body'],
    Key extends CT<this>['Key'] = CT<this>['Key'],
  >(
    key: Key,
    options: GetAnyReplicaOptions,
    callback?: NodeCallback<GetReplicaResult<Doc>>
  ): Promise<GetReplicaResult<Doc>>;

  async getAnyReplica<
    Doc extends DocDefMatchingKey<Key, T, B, S, C>['Body'],
    Key extends CT<this>['Key'] = CT<this>['Key'],
  >(
    key: Key,
    options?: GetAnyReplicaOptions | NodeCallback<GetReplicaResult<Doc>>,
    callback?: NodeCallback<GetReplicaResult<Doc>>
  ): Promise<GetReplicaResult<Doc>> {
    if (options instanceof Function) {
      callback = options;
      options = undefined;
    }

    try {
      const response = await this._getReplica<Doc>(
        key,
        false,
        options as GetAnyReplicaOptions
      );

      const result = response[0];

      if (callback) {
        callback(null, result);
      }

      return result;
    } catch (cppError: unknown) {
      const err = errorFromCpp(cppError as CppError);

      if (callback) {
        callback(err, null);
      }

      throw err;
    }
  }

  getAllReplicas<
    Doc extends DocDefMatchingKey<Key, T, B, S, C>['Body'],
    Key extends CT<this>['Key'] = CT<this>['Key'],
  >(
    key: Key,
    callbackOrOptions?:
      | GetAllReplicasOptions
      | NodeCallback<[GetReplicaResult<Doc>, ...GetReplicaResult<Doc>[]]>
  ): StreamableReplicasPromise<
    [GetReplicaResult<Doc>, ...GetReplicaResult<Doc>[]],
    GetReplicaResult<Doc>
  >;
  /**
   * Retrieves the value of the document from all available replicas.  Note that
   * as replication is asynchronous, each node may return a different value.
   *
   * @param key The document key to retrieve.
   * @param options Optional parameters for this operation.
   * @param callback A node-style callback to be invoked after execution.
   */
  getAllReplicas<
    Doc extends DocDefMatchingKey<Key, T, B, S, C>['Body'],
    Key extends CT<this>['Key'] = CT<this>['Key'],
  >(
    key: Key,
    options: GetAllReplicasOptions,
    callback?: NodeCallback<[GetReplicaResult<Doc>, ...GetReplicaResult<Doc>[]]>
  ): StreamableReplicasPromise<
    [GetReplicaResult<Doc>, ...GetReplicaResult<Doc>[]],
    GetReplicaResult<Doc>
  >;
  getAllReplicas<
    Doc extends DocDefMatchingKey<Key, T, B, S, C>['Body'],
    Key extends CT<this>['Key'] = CT<this>['Key'],
  >(
    key: Key,
    options?:
      | GetAllReplicasOptions
      | NodeCallback<[GetReplicaResult<Doc>, ...GetReplicaResult<Doc>[]]>,
    callback?: NodeCallback<[GetReplicaResult<Doc>, ...GetReplicaResult<Doc>[]]>
  ): StreamableReplicasPromise<
    [GetReplicaResult<Doc>, ...GetReplicaResult<Doc>[]],
    GetReplicaResult<Doc>
  > {
    if (options instanceof Function) {
      callback = options;
      options = undefined;
    }
    if (!options) {
      options = {};
    }

    return PromiseHelper.wrapAsync(
      () => this._getReplica(key, true, options as GetAllReplicasOptions),
      callback
    );
  }

  /**
   * Inserts a new document to the collection, failing if the document already exists.
   *
   * @param key The document key to insert.
   * @param value The value of the document to insert.
   * @param options Optional parameters for this operation.
   * @param callback A node-style callback to be invoked after execution.
   */
  async insert<
    Doc extends DocDefMatchingKey<Key, T, B, S, C>['Body'],
    Key extends CT<this>['Key'] = CT<this>['Key'],
  >(
    key: Key,
    value: Doc,
    options: InsertOptions,
    callback?: NodeCallback<MutationResult>
  ): Promise<MutationResult>;
  async insert<
    Doc extends DocDefMatchingKey<Key, T, B, S, C>['Body'],
    Key extends CT<this>['Key'] = CT<this>['Key'],
  >(
    key: Key,
    value: Doc,
    callback?: NodeCallback<MutationResult>
  ): Promise<MutationResult>;
  async insert<
    Doc extends DocDefMatchingKey<Key, T, B, S, C>['Body'],
    Key extends CT<this>['Key'] = CT<this>['Key'],
  >(
    key: Key,
    value: Doc,
    options?: InsertOptions | NodeCallback<MutationResult>,
    callback?: NodeCallback<MutationResult>
  ): Promise<MutationResult> {
    if (options instanceof Function) {
      callback = options;
      options = undefined;
    }
    if (!options) {
      options = {};
    }

    const expiry = options.expiry ?? 0;
    const transcoder = options.transcoder ?? this.transcoder;
    const durabilityLevel = options.durabilityLevel;
    const persistTo = options.durabilityPersistTo;
    const replicateTo = options.durabilityReplicateTo;
    const timeout = options.timeout ?? this._mutationTimeout(durabilityLevel);

    try {
      const [bytes, flags] = transcoder.encode(value);

      const insertReq = {
        id: this.getDocId(key),
        value: bytes,
        flags,
        expiry,
        timeout,
        partition: 0,
        opaque: 0,
      };

      let insert: (() => Promise<CppInsertResponse>) | undefined = undefined;

      if (persistTo !== undefined || replicateTo !== undefined) {
        insert = promisify(this.conn.insertWithLegacyDurability).bind(this.conn, {
          ...insertReq,
          persist_to: persistToToCpp(persistTo),
          replicate_to: replicateToToCpp(replicateTo),
        });
      } else {
        insert = promisify(this.conn.insert).bind(this.conn, {
          ...insertReq,
          durability_level: durabilityToCpp(durabilityLevel),
        });
      }

      const response = await insert();
      const result = new MutationResult({
        cas: response.cas,
        token: response.token,
      });

      if (callback) {
        callback(null, result);
      }

      return result;
    } catch (cppError: unknown) {
      const err = errorFromCpp(cppError as CppError);

      if (callback) {
        callback(err, null);
      }

      throw err;
    }
  }

  /**
   * Upserts a document to the collection.  This operation succeeds whether or not the
   * document already exists.
   *
   * @param key The document key to upsert.
   * @param value The new value for the document.
   * @param options Optional parameters for this operation.
   * @param callback A node-style callback to be invoked after execution.
   */
  async upsert<
    Doc extends DocDefMatchingKey<Key, T, B, S, C>['Body'],
    Key extends CT<this>['Key'] = CT<this>['Key'],
  >(
    key: Key,
    value: Doc,
    options: UpsertOptions,
    callback?: NodeCallback<MutationResult>
  ): Promise<MutationResult>;
  async upsert<
    Doc extends DocDefMatchingKey<Key, T, B, S, C>['Body'],
    Key extends CT<this>['Key'] = CT<this>['Key'],
  >(
    key: Key,
    value: Doc,
    callback?: NodeCallback<MutationResult>
  ): Promise<MutationResult>;
  async upsert<
    Doc extends DocDefMatchingKey<Key, T, B, S, C>['Body'],
    Key extends CT<this>['Key'] = CT<this>['Key'],
  >(
    key: Key,
    value: Doc,
    options?: UpsertOptions | NodeCallback<MutationResult>,
    callback?: NodeCallback<MutationResult>
  ): Promise<MutationResult> {
    if (options instanceof Function) {
      callback = options;
      options = undefined;
    }
    if (!options) {
      options = {};
    }

    const expiry = options.expiry ?? 0;
    const preserve_expiry = options.preserveExpiry ?? false;
    const transcoder = options.transcoder ?? this.transcoder;
    const durabilityLevel = options.durabilityLevel;
    const persistTo = options.durabilityPersistTo;
    const replicateTo = options.durabilityReplicateTo;
    const timeout = options.timeout ?? this._mutationTimeout(durabilityLevel);

    try {
      const [bytes, flags] = transcoder.encode(value);
      const upsertReq = {
        id: this.getDocId(key),
        value: bytes,
        flags,
        expiry,
        preserve_expiry,
        timeout,
        partition: 0,
        opaque: 0,
      };

      let upsert: (() => Promise<CppUpsertResponse>) | undefined = undefined;

      if (persistTo !== undefined || replicateTo !== undefined) {
        upsert = promisify(this.conn.upsertWithLegacyDurability).bind(this.conn, {
          ...upsertReq,
          persist_to: persistToToCpp(persistTo),
          replicate_to: replicateToToCpp(replicateTo),
        });
      } else {
        upsert = promisify(this.conn.upsert).bind(this.conn, {
          ...upsertReq,
          durability_level: durabilityToCpp(durabilityLevel),
        });
      }

      const response = await upsert();
      const result = new MutationResult({
        cas: response.cas,
        token: response.token,
      });

      if (callback) {
        callback(null, result);
      }

      return result;
    } catch (cppError: unknown) {
      const err = errorFromCpp(cppError as CppError);

      if (callback) {
        callback(err, null);
      }

      throw err;
    }
  }

  /**
   * Replaces the value of an existing document.  Failing if the document does not exist.
   *
   * @param key The document key to replace.
   * @param value The new value for the document.
   * @param options Optional parameters for this operation.
   * @param callback A node-style callback to be invoked after execution.
   */
  async replace<
    Doc extends DocDefMatchingKey<Key, T, B, S, C>['Body'],
    Key extends CT<this>['Key'] = CT<this>['Key'],
  >(
    key: Key,
    value: Doc,
    options: ReplaceOptions,
    callback?: NodeCallback<MutationResult>
  ): Promise<MutationResult>;
  async replace<
    Doc extends DocDefMatchingKey<Key, T, B, S, C>['Body'],
    Key extends CT<this>['Key'] = CT<this>['Key'],
  >(
    key: Key,
    value: Doc,
    callback?: NodeCallback<MutationResult>
  ): Promise<MutationResult>;
  async replace<
    Doc extends DocDefMatchingKey<Key, T, B, S, C>['Body'],
    Key extends CT<this>['Key'] = CT<this>['Key'],
  >(
    key: Key,
    value: Doc,
    options?: ReplaceOptions | NodeCallback<MutationResult>,
    callback?: NodeCallback<MutationResult>
  ): Promise<MutationResult> {
    if (options instanceof Function) {
      callback = options;
      options = undefined;
    }
    if (!options) {
      options = {};
    }

    const expiry = options.expiry ?? 0;
    const cas = options.cas ?? zeroCas;
    const preserve_expiry = options.preserveExpiry ?? false;
    const transcoder = options.transcoder ?? this.transcoder;
    const durabilityLevel = options.durabilityLevel;
    const persistTo = options.durabilityPersistTo;
    const replicateTo = options.durabilityReplicateTo;
    const timeout = options.timeout ?? this._mutationTimeout(durabilityLevel);

    try {
      const [bytes, flags] = transcoder.encode(value);
      const replaceReq = {
        id: this.getDocId(key),
        value: bytes,
        flags,
        expiry,
        cas,
        preserve_expiry,
        timeout,
        partition: 0,
        opaque: 0,
      };

      let replace: (() => Promise<CppReplaceResponse>) | undefined = undefined;

      if (persistTo !== undefined || replicateTo !== undefined) {
        replace = promisify(this.conn.replaceWithLegacyDurability).bind(this.conn, {
          ...replaceReq,
          persist_to: persistToToCpp(persistTo),
          replicate_to: replicateToToCpp(replicateTo),
        });
      } else {
        replace = promisify(this.conn.replace).bind(this.conn, {
          ...replaceReq,
          durability_level: durabilityToCpp(durabilityLevel),
        });
      }

      const response = await replace();
      const result = new MutationResult({
        cas: response.cas,
        token: response.token,
      });

      if (callback) {
        callback(null, result);
      }

      return result;
    } catch (cppError: unknown) {
      const err = errorFromCpp(cppError as CppError);

      if (callback) {
        callback(err, null);
      }

      throw err;
    }
  }

  /**
   * Remove an existing document from the collection.
   *
   * @param key The document key to remove.
   * @param options Optional parameters for this operation.
   * @param callback A node-style callback to be invoked after execution.
   */
  async remove<Key extends CT<this>['Key']>(
    key: Key,
    options: RemoveOptions,
    callback?: NodeCallback<MutationResult>
  ): Promise<MutationResult>;
  async remove<Key extends CT<this>['Key']>(
    key: Key,
    callback?: NodeCallback<MutationResult>
  ): Promise<MutationResult>;
  async remove<Key extends CT<this>['Key']>(
    key: Key,
    options?: RemoveOptions | NodeCallback<MutationResult>,
    callback?: NodeCallback<MutationResult>
  ): Promise<MutationResult> {
    if (options instanceof Function) {
      callback = options;
      options = undefined;
    }
    if (!options) {
      options = {};
    }

    const cas = options.cas ?? zeroCas;
    const durabilityLevel = options.durabilityLevel;
    const persistTo = options.durabilityPersistTo;
    const replicateTo = options.durabilityReplicateTo;
    const timeout = options.timeout ?? this._mutationTimeout(durabilityLevel);

    try {
      const removeReq = {
        id: this.getDocId(key),
        cas,
        timeout,
        partition: 0,
        opaque: 0,
      };

      let remove: (() => Promise<CppRemoveResponse>) | undefined = undefined;

      if (persistTo !== undefined || replicateTo !== undefined) {
        remove = promisify(this.conn.removeWithLegacyDurability).bind(this.conn, {
          ...removeReq,
          persist_to: persistToToCpp(persistTo),
          replicate_to: replicateToToCpp(replicateTo),
        });
      } else {
        remove = promisify(this.conn.remove).bind(this.conn, {
          ...removeReq,
          durability_level: durabilityToCpp(durabilityLevel),
        });
      }

      const response = await remove();
      const result = new MutationResult({
        cas: response.cas,
        token: response.token,
      });

      if (callback) {
        callback(null, result);
      }

      return result;
    } catch (cppError: unknown) {
      const err = errorFromCpp(cppError as CppError);

      if (callback) {
        callback(err, null);
      }

      throw err;
    }
  }

  /**
   * Retrieves the value of the document and simultaneously updates the expiry time
   * for the same document.
   *
   * @param key The document to fetch and touch.
   * @param expiry The new expiry to apply to the document, specified in seconds.
   * @param options Optional parameters for this operation.
   * @param callback A node-style callback to be invoked after execution.
   */
  async getAndTouch<
    Doc extends DocDefMatchingKey<Key, T, B, S, C>['Body'],
    Key extends CT<this>['Key'] = CT<this>['Key'],
  >(
    key: Key,
    expiry: number,
    options: GetAndTouchOptions,
    callback?: NodeCallback<GetResult<Doc>>
  ): Promise<GetResult<Doc>>;
  async getAndTouch<
    Doc extends DocDefMatchingKey<Key, T, B, S, C>['Body'],
    Key extends CT<this>['Key'] = CT<this>['Key'],
  >(
    key: Key,
    expiry: number,
    callback?: NodeCallback<GetResult<Doc>>
  ): Promise<GetResult<Doc>>;
  async getAndTouch<
    Doc extends DocDefMatchingKey<Key, T, B, S, C>['Body'],
    Key extends CT<this>['Key'] = CT<this>['Key'],
  >(
    key: Key,
    expiry: number,
    options?: GetAndTouchOptions | NodeCallback<GetResult<Doc>>,
    callback?: NodeCallback<GetResult<Doc>>
  ): Promise<GetResult<Doc>> {
    if (options instanceof Function) {
      callback = options;
      options = undefined;
    }
    if (!options) {
      options = {};
    }

    const transcoder = options.transcoder ?? this.transcoder;
    const timeout = options.timeout ?? this.cluster.kvTimeout;

    try {
      const getAndTouch = promisify(this.conn.getAndTouch).bind(this.conn);

      const response = await getAndTouch({
        id: this.getDocId(key),
        expiry,
        timeout,
        partition: 0,
        opaque: 0,
      });

      const docBody = transcoder.decode(response.value, response.flags);

      const result = new GetResult({
        content: docBody,
        cas: response.cas,
      });

      if (callback) {
        callback(null, result);
      }

      return result;
    } catch (cppError: unknown) {
      const err = errorFromCpp(cppError as CppError);

      if (callback) {
        callback(err, null);
      }

      throw err;
    }
  }

  /**
   * Updates the expiry on an existing document.
   *
   * @param key The document key to touch.
   * @param expiry The new expiry to set for the document, specified in seconds.
   * @param options Optional parameters for this operation.
   * @param callback A node-style callback to be invoked after execution.
   */
  async touch<Key extends CT<this>['Key']>(
    key: Key,
    expiry: number,
    options: TouchOptions,
    callback?: NodeCallback<MutationResult<undefined>>
  ): Promise<MutationResult<undefined>>;
  async touch<Key extends CT<this>['Key']>(
    key: Key,
    expiry: number,
    callback?: NodeCallback<MutationResult<undefined>>
  ): Promise<MutationResult<undefined>>;
  async touch<Key extends CT<this>['Key']>(
    key: Key,
    expiry: number,
    options?: TouchOptions | NodeCallback<MutationResult<undefined>>,
    callback?: NodeCallback<MutationResult<undefined>>
  ): Promise<MutationResult<undefined>> {
    if (options instanceof Function) {
      callback = options;
      options = undefined;
    }
    if (!options) {
      options = {};
    }

    const timeout = options.timeout ?? this.cluster.kvTimeout;

    try {
      const touch = promisify(this.conn.touch).bind(this.conn);

      const response = await touch({
        id: this.getDocId(key),
        expiry,
        timeout,
        partition: 0,
        opaque: 0,
      });

      const result = new MutationResult({
        cas: response.cas,
        token: undefined,
      });

      if (callback) {
        callback(null, result);
      }

      return result;
    } catch (cppError: unknown) {
      const err = errorFromCpp(cppError as CppError);

      if (callback) {
        callback(err, null);
      }

      throw err;
    }
  }

  /**
   * Locks a document and retrieves the value of that document at the time it is locked.
   *
   * @param key The document key to retrieve and lock.
   * @param lockTime The amount of time to lock the document for, specified in seconds.
   * @param options Optional parameters for this operation.
   * @param callback A node-style callback to be invoked after execution.
   */
  async getAndLock<
    Doc extends DocDefMatchingKey<Key, T, B, S, C>['Body'],
    Key extends CT<this>['Key'] = CT<this>['Key'],
  >(
    key: Key,
    lockTime: number,
    options: GetAndLockOptions,
    callback?: NodeCallback<GetResult<Doc>>
  ): Promise<GetResult<Doc>>;
  async getAndLock<
    Doc extends DocDefMatchingKey<Key, T, B, S, C>['Body'],
    Key extends CT<this>['Key'] = CT<this>['Key'],
  >(
    key: Key,
    lockTime: number,
    callback?: NodeCallback<GetResult<Doc>>
  ): Promise<GetResult<Doc>>;
  async getAndLock<
    Doc extends DocDefMatchingKey<Key, T, B, S, C>['Body'],
    Key extends CT<this>['Key'] = CT<this>['Key'],
  >(
    key: Key,
    lockTime: number,
    options?: GetAndLockOptions | NodeCallback<GetResult<Doc>>,
    callback?: NodeCallback<GetResult<Doc>>
  ): Promise<GetResult<Doc>> {
    if (options instanceof Function) {
      callback = options;
      options = undefined;
    }
    if (!options) {
      options = {};
    }

    const transcoder = options.transcoder ?? this.transcoder;
    const timeout = options.timeout ?? this.cluster.kvTimeout;

    try {
      const getAndLock = promisify(this.conn.getAndLock).bind(this.conn);
      const response = await getAndLock({
        id: this.getDocId(key),
        lock_time: lockTime,
        timeout,
        partition: 0,
        opaque: 0,
      });

      const docBody = transcoder.decode(response.value, response.flags);
      const result = new GetResult({
        content: docBody,
        cas: response.cas,
      });

      if (callback) {
        callback(null, result);
      }

      return result;
    } catch (cppError: unknown) {
      const err = errorFromCpp(cppError as CppError);

      if (callback) {
        callback(err, null);
      }

      throw err;
    }
  }

  /**
   * Unlocks a previously locked document.
   *
   * @param key The document key to unlock.
   * @param cas The CAS of the document, used to validate lock ownership.
   * @param options Optional parameters for this operation.
   * @param callback A node-style callback to be invoked after execution.
   */
  async unlock<Key extends CT<this>['Key']>(
    key: Key,
    cas: Cas,
    options: UnlockOptions,
    callback?: VoidNodeCallback
  ): Promise<void>;
  async unlock<Key extends CT<this>['Key']>(
    key: Key,
    cas: Cas,
    callback?: VoidNodeCallback
  ): Promise<void>;
  async unlock<Key extends CT<this>['Key']>(
    key: Key,
    cas: Cas,
    options?: UnlockOptions | VoidNodeCallback,
    callback?: VoidNodeCallback
  ): Promise<void> {
    if (options instanceof Function) {
      callback = options;
      options = undefined;
    }
    if (!options) {
      options = {};
    }

    const timeout = options.timeout ?? this.cluster.kvTimeout;
    const unlock = promisify(this.conn.unlock).bind(this.conn);

    try {
      await unlock({
        id: this.getDocId(key),
        cas,
        timeout,
        partition: 0,
        opaque: 0,
      });

      if (callback) {
        callback(null);
      }

      return;
    } catch (cppError: unknown) {
      const err = errorFromCpp(cppError as CppError);

      if (callback) {
        callback(err);
        return;
      }

      throw err;
    }
  }

  /**
   * @internal
   */
  _continueScan<Def extends CT<this>['Document']>(
    iterator: CppScanIterator,
    transcoder: Transcoder,
    emitter: StreamableScanPromise<ScanResult<Def>[], ScanResult<Def>>
  ): void {
    iterator.next((cppErr, resp) => {
      const err = errorFromCpp(cppErr);
      if (err) {
        emitter.emit('error', err);
        emitter.emit('end');
        return;
      }

      if (typeof resp === 'undefined') {
        emitter.emit('end');
        return;
      }

      const { key, body } = resp;

      if (typeof body !== 'undefined') {
        const { cas, expiry, value, flags } = body;

        try {
          const docBody = transcoder.decode(value, flags);

          emitter.emit(
            'result',
            new ScanResult({
              id: key as Def['Key'],
              content: docBody,
              cas: cas,
              expiryTime: expiry,
            })
          );
        } catch (err) {
          invariant(err instanceof Error);

          emitter.emit('error', err);
          emitter.emit('end');
        }
      } else {
        emitter.emit(
          'result',
          new ScanResult({
            id: key as Def['Key'],
          })
        );
      }

      if (emitter.cancelRequested && !iterator.cancelled) {
        iterator.cancel();
      }

      this._continueScan(iterator, transcoder, emitter);
      return;
    });
  }

  /**
   * @internal
   */
  _doScan<Def extends CT<this>['Document']>(
    scanType: RangeScan | SamplingScan | PrefixScan,
    options: CppRangeScanOrchestratorOptions,
    transcoder: Transcoder,
    callback?: NodeCallback<ScanResult<Def>[]>
  ): StreamableScanPromise<ScanResult<Def>[], ScanResult<Def>> {
    const bucketName = this.scope.bucket.name;
    const scopeName = this.scope.name;
    const collectionName = this.name;

    return PromiseHelper.wrapAsync(() => {
      const { cppErr, result } = this.conn.scan(
        bucketName,
        scopeName,
        collectionName,
        scanType.getScanType(),
        scanTypeToCpp(scanType),
        options
      );

      const err = errorFromCpp(cppErr);
      if (err) {
        throw err;
      }

      const emitter = new StreamableScanPromise<ScanResult<Def>[], ScanResult<Def>>(
        (results: ScanResult<Def>[]) => results
      );

      this._continueScan(result, transcoder, emitter);

      return emitter;
    }, callback);
  }

  /**
   * Performs a key-value scan operation.
   *
   * Volatile: This API is subject to change at any time.
   *
   * @param scanType The type of scan to execute.
   * @param options Optional parameters for the scan operation.
   * @param callback A node-style callback to be invoked after execution.
   */
  scan<Def extends CT<this>['Document']>(
    scanType: RangeScan | SamplingScan | PrefixScan,
    options: ScanOptions,
    callback?: NodeCallback<ScanResult<Def>[]>
  ): StreamableScanPromise<ScanResult<Def>[], ScanResult<DocDef>>;
  scan<Def extends CT<this>['Document']>(
    scanType: RangeScan | SamplingScan | PrefixScan,
    callback?: NodeCallback<ScanResult<Def>[]>
  ): StreamableScanPromise<ScanResult<Def>[], ScanResult<Def>>;
  scan<Def extends CT<this>['Document']>(
    scanType: RangeScan | SamplingScan | PrefixScan,
    options?: ScanOptions | NodeCallback<ScanResult<Def>[]>,
    callback?: NodeCallback<ScanResult<Def>[]>
  ): StreamableScanPromise<ScanResult<Def>[], ScanResult<Def>> {
    if (options instanceof Function) {
      callback = options;
      options = undefined;
    }
    if (!options) {
      options = {};
    }

    const transcoder = options.transcoder ?? this.transcoder;
    const timeout = options.timeout ?? this.kvScanTimeout;
    const idsOnly = options.idsOnly ?? false;
    const batchByteLimit = options.batchByteLimit ?? this.scanBatchByteLimit;
    const batchItemLimit = options.batchByteLimit ?? this.scanBatchItemLimit;

    if (typeof options.concurrency !== 'undefined' && options.concurrency < 1) {
      throw new InvalidArgumentError('Concurrency option must be positive');
    }
    const concurrency = options.concurrency ?? 1;

    if (scanType instanceof SamplingScan && scanType.limit < 1) {
      throw new InvalidArgumentError('Sampling scan limit must be positive');
    }

    const orchestratorOptions = {
      ids_only: idsOnly,
      consistent_with: mutationStateToCpp(options.consistentWith),
      batch_item_limit: batchItemLimit,
      batch_byte_limit: batchByteLimit,
      concurrency: concurrency,
      timeout: timeout,
    };

    return this._doScan(scanType, orchestratorOptions, transcoder, callback);
  }

  /**
   * Performs a lookup-in operation against a document, fetching individual fields or
   * information about specific fields inside the document value.
   *
   * @param key The document key to look in.
   * @param specsOrOptions { LookupInOptions | LookupInSpec[] } Lookup specs or parameters for this operation.
   * an instance of {@link LookupSpecs}.
   * @param optionsOrCallback { LookupInOptions | NodeCallback } Options for this operation or a node-style callback to be invoked after execution.
   * @param callback Optional node-style callback to be invoked after execution.
   */
  lookupIn<
    Key extends ExtractCollectionJsonDocKey<this>,
    Doc extends ObjectDocument<DocDefMatchingKey<Key, T, B, S, C>['Body']>,
    SpecDefinitions extends ReadonlyArray<LookupInSpec>,
  >(
    key: Key,
    ...args: LookupInArgs<
      Doc,
      SpecDefinitions,
      LookupInResult<LookupInSpecResults<SpecDefinitions, Doc>>
    >
  ): LookupInReturnType<this, 'lookupIn', Key, SpecDefinitions> {
    const { specs, options, callback: resolvedCallback } = resolveLookupInArgs(args);

    if (specs === undefined) {
      return ChainableLookupIn.for(this, 'lookupIn', key, options) as LookupInReturnType<
        this,
        'lookupIn',
        Key,
        SpecDefinitions
      >;
    }

    return this._lookupIn(
      key,
      specs as NoInfer<SpecDefinitions>,
      options,
      resolvedCallback
    ) as LookupInReturnType<this, 'lookupIn', Key, NoInfer<SpecDefinitions>>;
  }

  private async _lookupIn<
    Key extends ExtractCollectionJsonDocKey<this>,
    Doc extends ObjectDocument<DocDefMatchingKey<Key, T, B, S, C>['Body']>,
    SpecDefinitions extends ReadonlyArray<LookupInSpec>,
  >(
    key: Key,
    specs: SpecDefinitions,
    options: LookupInOptions,
    callback?: NodeCallback<LookupInResult<LookupInSpecResults<SpecDefinitions, Doc>>>
  ): Promise<LookupInResult<LookupInSpecResults<SpecDefinitions, Doc>>> {
    try {
      const defaultOptions = {
        timeout: this.cluster.kvTimeout,
        accessDeleted: false,
      } satisfies LookupInOptions;

      const resolvedOptions = {
        ...defaultOptions,
        ...options,
      };

      const { timeout, accessDeleted } = resolvedOptions;
      const lookupIn = promisify(this.conn.lookupIn).bind(this.conn);

      const cppSpecs: CppImplSubdocCommand[] = specs.map((spec, i) => ({
        opcode_: spec._op,
        flags_: spec._flags,
        path_: spec._path,
        original_index_: i,
      }));

      const response = await lookupIn({
        id: this.getDocId(key),
        specs: cppSpecs,
        timeout,
        partition: 0,
        opaque: 0,
        access_deleted: accessDeleted,
      });

      const content: LookupInResultEntry[] = [];

      for (const itemRes of response.fields) {
        let error: Error | null = errorFromCpp(itemRes.ec);

        let value: any = undefined;
        if (itemRes.value && itemRes.value.length > 0) {
          value = this.decodeSubDocument(itemRes.value);
        }

        if (itemRes.opcode === binding.protocol_subdoc_opcode.exists) {
          value = itemRes.exists;
          error = null;
        }

        content.push(
          new LookupInResultEntry({
            error,
            value,
          })
        );
      }

      const result = new LookupInResult({
        content: content as LookupInResultEntries<
          LookupInSpecResults<SpecDefinitions, Doc>
        >,
        cas: response.cas,
      });
      if (callback) {
        callback(null, result);
      }

      return result;
    } catch (cppError: unknown) {
      const err = errorFromCpp(cppError as CppError);

      if (callback) {
        callback(err, null);
      }

      throw err;
    }
  }

  private _lookupInReplica<
    Key extends ExtractCollectionJsonDocKey<this>,
    Doc extends ObjectDocument<DocDefMatchingKey<Key, T, B, S, C>['Body']>,
    SpecDefinitions extends ReadonlyArray<LookupInSpec>,
  >(
    key: Key,
    lookupInAllReplicas: boolean,
    specs: SpecDefinitions,
    options?: { timeout?: number }
  ): StreamableReplicasPromise<
    [
      LookupInReplicaResult<LookupInSpecResults<SpecDefinitions, Doc>>,
      ...LookupInReplicaResult<LookupInSpecResults<SpecDefinitions, Doc>>[],
    ],
    LookupInReplicaResult<LookupInSpecResults<SpecDefinitions, Doc>>
  > {
    if (!options) {
      options = {};
    }

    type ResultFromReplica = LookupInReplicaResult<
      LookupInSpecResults<SpecDefinitions, Doc>
    >;

    const emitter = new StreamableReplicasPromise<
      [ResultFromReplica, ...ResultFromReplica[]],
      ResultFromReplica
    >((replicas: [ResultFromReplica, ...ResultFromReplica[]]) => replicas);

    const cppSpecs: CppImplSubdocCommand[] = [];
    for (let i = 0; i < specs.length; ++i) {
      cppSpecs.push({
        opcode_: specs[i]._op,
        flags_: specs[i]._flags,
        path_: specs[i]._path,
        original_index_: i,
      });
    }

    const timeout = options.timeout ?? this.cluster.kvTimeout;

    const lookupIn = lookupInAllReplicas
      ? this.conn.lookupInAllReplicas
      : this.conn.lookupInAnyReplica;

    lookupIn.bind(this.conn)(
      {
        id: this.getDocId(key),
        specs: cppSpecs,
        timeout: timeout,
      },
      (cppErr, res) => {
        if (cppErr) {
          emitter.emit('error', errorFromCpp(cppErr));
          emitter.emit('end');
          return;
        }

        const responses = hasOwn(res, 'entries') ? res.entries : [res];

        responses.forEach((response) => {
          const content: LookupInResultEntry[] = [];

          for (const item of response.fields) {
            const { ec, value, opcode, exists } = item;

            const error = errorFromCpp(ec);

            let docBody: any = undefined;

            if (value && value.length > 0) {
              docBody = this.decodeSubDocument(value);
            }

            if (opcode === binding.protocol_subdoc_opcode.exists) {
              docBody = exists;
            }

            content.push(
              new LookupInResultEntry({
                error,
                value: docBody,
              })
            );
          }

          emitter.emit(
            'replica',
            new LookupInReplicaResult({
              content: content as ResultFromReplica['content'],
              cas: response.cas,
              isReplica: response.is_replica,
            })
          );
        });

        emitter.emit('end');
      }
    );

    return emitter;
  }

  /**
   * Performs a lookup-in operation against a document, fetching individual fields or
   * information about specific fields inside the document value from any of the available
   * replicas in the cluster.
   *
   * @param key The document key to look in.
   * @param specs A list of specs describing the data to fetch from the document.
   * @param options Optional parameters for this operation.
   * @param callback A node-style callback to be invoked after execution.
   */
  lookupInAnyReplica<
    Key extends ExtractCollectionJsonDocKey<this>,
    Doc extends ObjectDocument<DocDefMatchingKey<Key, T, B, S, C>['Body']>,
    SpecDefinitions extends ReadonlyArray<LookupInSpec>,
  >(
    key: Key,
    specs: NarrowLookupSpecs<Doc, SpecDefinitions>,
    options: LookupInOptions,
    callback?: NodeCallback<
      LookupInReplicaResult<LookupInSpecResults<SpecDefinitions, Doc>>
    >
  ): Promise<LookupInReplicaResult<LookupInSpecResults<SpecDefinitions, Doc>>>;
  lookupInAnyReplica<
    Key extends ExtractCollectionJsonDocKey<this>,
    Doc extends ExtractCollectionJsonDocBody<this, Key>,
    SpecDefinitions extends ReadonlyArray<LookupInSpec>,
  >(
    key: string,
    specs: NarrowLookupSpecs<Doc, SpecDefinitions>,
    callback?: NodeCallback<
      LookupInReplicaResult<LookupInSpecResults<SpecDefinitions, Doc>>
    >
  ): Promise<LookupInReplicaResult<LookupInSpecResults<SpecDefinitions, Doc>>>;

  lookupInAnyReplica<
    Key extends ExtractCollectionJsonDocKey<this>,
    Doc extends ExtractCollectionJsonDocBody<this, Key>,
    SpecDefinitions extends ReadonlyArray<LookupInSpec>,
  >(
    key: Key,
    specs?: LookupInOptions | NarrowLookupSpecs<Doc, SpecDefinitions>
  ): LookupInReturnType<this, 'lookupInAnyReplica', Key, SpecDefinitions>;

  lookupInAnyReplica<
    Key extends ExtractCollectionJsonDocKey<this>,
    Doc extends ExtractCollectionJsonDocBody<this, Key>,
    SpecDefinitions extends ReadonlyArray<LookupInSpec>,
  >(
    key: Key,
    ...args: LookupInArgs<
      Doc,
      SpecDefinitions,
      LookupInReplicaResult<LookupInSpecResults<SpecDefinitions, Doc>>
    >
  ):
    | Promise<LookupInReplicaResult<LookupInSpecResults<SpecDefinitions, Doc>>>
    | ChainableLookupIn<this, 'lookupInAnyReplica', Key, []> {
    const { specs, options, callback } = resolveLookupInArgs(args);

    if (specs === undefined) {
      return ChainableLookupIn.for(this, 'lookupInAnyReplica', key, options);
    }

    return PromiseHelper.wrapAsync(async () => {
      const replicas = await this._lookupInReplica(key, false, specs, options);
      return replicas[0];
    }, callback);
  }

  /**
   * Performs a lookup-in operation against a document, fetching individual fields or
   * information about specific fields inside the document value from all available replicas.
   * Note that as replication is asynchronous, each node may return a different value.
   *
   * @param key The document key to look in.
   * @param specs A list of specs describing the data to fetch from the document.
   * @param options Optional parameters for this operation.
   * @param callback A node-style callback to be invoked after execution.
   */
  lookupInAllReplicas<
    Key extends ExtractCollectionJsonDocKey<this>,
    Doc extends ObjectDocument<DocDefMatchingKey<Key, T, B, S, C>['Body']>,
    SpecDefinitions extends ReadonlyArray<LookupInSpec>,
  >(
    key: Key,
    specs: NarrowLookupSpecs<Doc, SpecDefinitions>,
    options: LookupInOptions,
    callback?: NodeCallback<
      LookupInReplicaResult<LookupInSpecResults<SpecDefinitions, Doc>>[]
    >
  ): Promise<LookupInReplicaResult<LookupInSpecResults<SpecDefinitions, Doc>>[]>;
  lookupInAllReplicas<
    Key extends ExtractCollectionJsonDocKey<this>,
    Doc extends ObjectDocument<DocDefMatchingKey<Key, T, B, S, C>['Body']>,
    SpecDefinitions extends ReadonlyArray<LookupInSpec>,
  >(
    key: Key,
    specs: NarrowLookupSpecs<Doc, SpecDefinitions>,
    callback?: NodeCallback<
      LookupInReplicaResult<LookupInSpecResults<SpecDefinitions, Doc>>[]
    >
  ): Promise<LookupInReplicaResult<LookupInSpecResults<SpecDefinitions, Doc>>[]>;

  lookupInAllReplicas<
    Key extends ExtractCollectionJsonDocKey<this>,
    Doc extends ObjectDocument<DocDefMatchingKey<Key, T, B, S, C>['Body']>,
    SpecDefinitions extends ReadonlyArray<LookupInSpec>,
  >(
    key: Key,
    specs?: LookupInOptions | NarrowLookupSpecs<Doc, SpecDefinitions>
  ): LookupInReturnType<this, 'lookupInAllReplicas', Key, SpecDefinitions>;

  lookupInAllReplicas<
    Key extends ExtractCollectionJsonDocKey<this>,
    Doc extends ObjectDocument<DocDefMatchingKey<Key, T, B, S, C>['Body']>,
    SpecDefinitions extends ReadonlyArray<LookupInSpec>,
  >(
    key: Key,
    ...args: LookupInArgs<
      Doc,
      SpecDefinitions,
      LookupInReplicaResult<LookupInSpecResults<SpecDefinitions, Doc>>[]
    >
  ):
    | Promise<LookupInReplicaResult<LookupInSpecResults<SpecDefinitions, Doc>>[]>
    | ChainableLookupIn<this, 'lookupInAllReplicas', Key, []> {
    const { specs, options, callback } = resolveLookupInArgs(args);

    if (specs === undefined) {
      return ChainableLookupIn.for(this, 'lookupInAllReplicas', key, options);
    }

    return PromiseHelper.wrapAsync(
      () => this._lookupInReplica(key, true, specs, options),
      callback
    );
  }

  mutateIn<
    Key extends ExtractCollectionJsonDocKey<this>,
    Doc extends ObjectDocument<DocDefMatchingKey<Key, T, B, S, C>['Body']>,
    SpecDefinitions extends ReadonlyArray<MutateInSpec>,
  >(
    key: Key,
    ...args: MutateInArgs<Doc, SpecDefinitions>
  ): MutateInReturnType<this, Key, NoInfer<SpecDefinitions>> {
    const { specs, options, callback: resolvedCallback } = resolveMutateInArgs(args);

    if (specs === undefined) {
      return ChainableMutateIn.for(this, key, options) as MutateInReturnType<
        this,
        Key,
        SpecDefinitions
      >;
    }

    return this._mutateIn(key, specs, options, resolvedCallback) as MutateInReturnType<
      this,
      Key,
      SpecDefinitions
    >;
  }

  private async _mutateIn<
    Key extends ExtractCollectionJsonDocKey<this>,
    SpecDefinitions extends ReadonlyArray<MutateInSpec>,
  >(
    key: Key,
    specs: SpecDefinitions,
    options: MutateInOptions,
    callback?: NodeCallback<MutateInResult<MutateInSpecResults<SpecDefinitions>>>
  ): Promise<MutateInResult<MutateInSpecResults<SpecDefinitions>>> {
    const cppSpecs: CppImplSubdocCommand[] = specs.map((spec) => ({
      opcode_: spec._op,
      flags_: spec._flags,
      path_: spec._path,
      value_: spec._data ? this.encodeSubDocument(spec._data) : spec._data,
      original_index_: 0,
    }));

    const storeSemantics = options.upsertDocument
      ? StoreSemantics.Upsert
      : options.storeSemantics;
    const expiry = options.expiry;
    const preserveExpiry = options.preserveExpiry ?? false;
    const cas = options.cas ?? zeroCas;
    const durabilityLevel = options.durabilityLevel;
    const persistTo = options.durabilityPersistTo;
    const replicateTo = options.durabilityReplicateTo;
    const timeout = options.timeout ?? this._mutationTimeout(durabilityLevel);

    try {
      const mutateInReq = {
        id: this.getDocId(key),
        store_semantics: storeSemanticToCpp(storeSemantics),
        specs: cppSpecs,
        expiry,
        preserve_expiry: preserveExpiry,
        cas,
        timeout,
        partition: 0,
        opaque: 0,
        access_deleted: false,
        create_as_deleted: false,
      };

      let mutateIn: (() => Promise<CppMutateInResponse>) | undefined = undefined;

      if (persistTo !== undefined || replicateTo !== undefined) {
        mutateIn = promisify(this.conn.mutateInWithLegacyDurability).bind(this.conn, {
          ...mutateInReq,
          persist_to: persistToToCpp(persistTo),
          replicate_to: replicateToToCpp(replicateTo),
        });
      } else {
        mutateIn = promisify(this.conn.mutateIn).bind(this.conn, {
          ...mutateInReq,
          durability_level: durabilityToCpp(durabilityLevel),
        });
      }

      const response = await mutateIn();

      const resultEntries = response.fields.map(({ value }) => {
        return new MutateInResultEntry({
          value: value && value.length > 0 ? this.decodeSubDocument(value) : undefined,
        });
      }) as unknown as MutateInResultEntries<MutateInSpecResults<SpecDefinitions>>;

      const result = new MutateInResult({
        content: resultEntries,
        cas: response.cas,
        token: response.token,
      });

      if (callback) {
        callback(null, result);
      }

      return result;
    } catch (cppError: unknown) {
      const err = errorFromCpp(cppError as CppError);

      if (callback) {
        callback(err, null);
      }

      throw err;
    }
  }
  /**
   * Returns a CouchbaseList permitting simple list storage in a document.
   *
   * @param key The document key the data-structure resides in.
   */
  list<
    Key extends DocDefMatchingBody<ReadonlyArray<Item>, T, B, S, C>['Key'],
    Doc extends Extract<DocDefMatchingKey<Key, T, B, S, C>['Body'], unknown[]>,
    Item extends If<IsFuzzyDocument<Doc>, any, ArrayElement<Doc>>,
    R = IsNever<CollectionMatchingDocDef<T, DocDef<Key, Item[]>>> extends true
      ? CouchbaseList<T, B, S, C, Key, Item>
      : this extends CollectionMatchingDocDef<T, DocDef<Key, Item[]>>
        ? CouchbaseList<T, B, S, C, Key, Item>
        : 'This collection does not contain any list.',
  >(key: Key): R {
    return new CouchbaseList(this as never, key) as R;
  }

  /**
   * Returns a CouchbaseQueue permitting simple queue storage in a document.
   *
   * @param key The document key the data-structure resides in.
   */
  queue<
    Key extends DocDefMatchingBody<ReadonlyArray<Item>, T, B, S, C>['Key'],
    Doc extends Extract<DocDefMatchingKey<Key, T, B, S, C>['Body'], unknown[]>,
    Item extends If<IsFuzzyDocument<Doc>, any, ArrayElement<Doc>>,
    R = IsNever<CollectionMatchingDocDef<T, DocDef<Key, Item[]>>> extends true
      ? CouchbaseQueue<T, B, S, C, Key, Item>
      : this extends CollectionMatchingDocDef<T, DocDef<Key, Item[]>>
        ? CouchbaseQueue<T, B, S, C, Key, Item>
        : 'This collection does not contain any queue.',
  >(key: Key): R {
    return new CouchbaseQueue(this as never, key) as R;
  }

  /**
   * Returns a CouchbaseMap permitting simple map storage in a document.
   *
   * @param key The document key the data-structure resides in.
   */
  map<
    Key extends DocDefMatchingBody<Record<string, unknown>, T, B, S, C>['Key'],
    Doc extends Extract<DocDefMatchingKey<Key, T, B, S, C>['Body'], Record<string, unknown>>,
    MapDoc extends If<IsAny<Doc>, Record<string, any>, Doc>,
    R = IsNever<CollectionMatchingDocDef<T, DocDef<Key, MapDoc>>> extends true
      ? CouchbaseMap<T, B, S, C, Key, MapDoc>
      : this extends CollectionMatchingDocDef<T, DocDef<Key, MapDoc>>
        ? CouchbaseMap<T, B, S, C, Key, MapDoc>
        : 'This collection does not contain any map.',
  >(key: Key): R {
    return new CouchbaseMap(this as never, key) as R;
  }

  /**
   * Returns a CouchbaseSet permitting simple set storage in a document.
   *
   * @param key The document key the data-structure resides in.
   */
  set<
    Key extends DocDefMatchingBody<ReadonlyArray<Item>, T, B, S, C>['Key'],
    Doc extends Extract<DocDefMatchingKey<Key, T, B, S, C>['Body'], unknown[]>,
    Item extends If<IsFuzzyDocument<Doc>, any, ArrayElement<Doc>>,
    R = IsNever<CollectionMatchingDocDef<T, DocDef<Key, Item[]>>> extends true
      ? CouchbaseSet<T, B, S, C, Key, Item>
      : this extends CollectionMatchingDocDef<T, DocDef<Key, Item[]>>
        ? CouchbaseSet<T, B, S, C, Key, Item>
        : 'This collection does not contain any set.',
  >(key: Key): R {
    return new CouchbaseSet(this as never, key) as R;
  }

  /**
   * Returns a BinaryCollection object reference, allowing access to various
   * binary operations possible against a collection.
   */
  binary() {
    return new BinaryCollection(this);
  }

  /**
   * @internal
   */
  async _binaryIncrement(
    key: string,
    delta: number,
    options: IncrementOptions,
    callback?: NodeCallback<CounterResult>
  ): Promise<CounterResult>;
  async _binaryIncrement(
    key: string,
    delta: number,
    callback?: NodeCallback<CounterResult>
  ): Promise<CounterResult>;
  async _binaryIncrement(
    key: string,
    delta: number,
    options?: IncrementOptions | NodeCallback<CounterResult>,
    callback?: NodeCallback<CounterResult>
  ): Promise<CounterResult> {
    if (options instanceof Function) {
      callback = options;
      options = undefined;
    }
    if (!options) {
      options = {};
    }

    const initial_value = options.initial;
    const expiry = options.expiry ?? 0;
    const durabilityLevel = options.durabilityLevel;
    const persistTo = options.durabilityPersistTo;
    const replicateTo = options.durabilityReplicateTo;
    const timeout = options.timeout ?? this.cluster.kvTimeout;

    try {
      const incrementReq = {
        id: this.getDocId(key),
        delta,
        initial_value,
        expiry,
        timeout,
        partition: 0,
        opaque: 0,
      };

      let increment: (() => Promise<CppIncrementResponse>) | undefined = undefined;

      if (persistTo !== undefined || replicateTo !== undefined) {
        increment = promisify(this.conn.incrementWithLegacyDurability).bind(this.conn, {
          ...incrementReq,
          persist_to: persistToToCpp(persistTo),
          replicate_to: replicateToToCpp(replicateTo),
        });
      } else {
        increment = promisify(this.conn.increment).bind(this.conn, {
          ...incrementReq,
          durability_level: durabilityToCpp(durabilityLevel),
        });
      }

      const response = await increment();
      const result = new CounterResult({
        cas: response.cas,
        value: response.content,
        token: response.token,
      });

      if (callback) {
        callback(null, result);
      }

      return result;
    } catch (cppError: unknown) {
      const err = errorFromCpp(cppError as CppError);

      if (callback) {
        callback(err, null);
      }

      throw err;
    }
  }

  /**
   * @internal
   */
  async _binaryDecrement(
    key: string,
    delta: number,
    options: DecrementOptions,
    callback?: NodeCallback<CounterResult>
  ): Promise<CounterResult>;
  async _binaryDecrement(
    key: string,
    delta: number,
    callback?: NodeCallback<CounterResult>
  ): Promise<CounterResult>;
  async _binaryDecrement(
    key: string,
    delta: number,
    options?: DecrementOptions | NodeCallback<CounterResult>,
    callback?: NodeCallback<CounterResult>
  ): Promise<CounterResult> {
    if (options instanceof Function) {
      callback = options;
      options = undefined;
    }
    if (!options) {
      options = {};
    }

    const initial_value = options.initial;
    const expiry = options.expiry ?? 0;
    const durabilityLevel = options.durabilityLevel;
    const persistTo = options.durabilityPersistTo;
    const replicateTo = options.durabilityReplicateTo;
    const timeout = options.timeout ?? this.cluster.kvTimeout;

    try {
      const decrementReq = {
        id: this.getDocId(key),
        delta,
        initial_value,
        expiry,
        timeout,
        partition: 0,
        opaque: 0,
      };

      let decrement: (() => Promise<CppDecrementResponse>) | undefined = undefined;

      if (persistTo !== undefined || replicateTo !== undefined) {
        decrement = promisify(this.conn.decrementWithLegacyDurability).bind(this.conn, {
          ...decrementReq,
          persist_to: persistToToCpp(persistTo),
          replicate_to: replicateToToCpp(replicateTo),
        });
      } else {
        decrement = promisify(this.conn.decrement).bind(this.conn, {
          ...decrementReq,
          durability_level: durabilityToCpp(durabilityLevel),
        });
      }

      const response = await decrement();
      const result = new CounterResult({
        cas: response.cas,
        value: response.content,
        token: response.token,
      });

      if (callback) {
        callback(null, result);
      }

      return result;
    } catch (cppError: unknown) {
      const err = errorFromCpp(cppError as CppError);

      if (callback) {
        callback(err, null);
      }

      throw err;
    }
  }

  /**
   * @internal
   */
  async _binaryAppend(
    key: string,
    value: string | Buffer,
    options: AppendOptions,
    callback?: NodeCallback<MutationResult>
  ): Promise<MutationResult>;
  async _binaryAppend(
    key: string,
    value: string | Buffer,
    callback?: NodeCallback<MutationResult>
  ): Promise<MutationResult>;
  async _binaryAppend(
    key: string,
    value: string | Buffer,
    options?: AppendOptions | NodeCallback<MutationResult>,
    callback?: NodeCallback<MutationResult>
  ): Promise<MutationResult> {
    if (options instanceof Function) {
      callback = options;
      options = undefined;
    }
    if (!options) {
      options = {};
    }

    const durabilityLevel = options.durabilityLevel;
    const persistTo = options.durabilityPersistTo;
    const replicateTo = options.durabilityReplicateTo;
    const timeout = options.timeout ?? this.cluster.kvTimeout;

    try {
      if (!Buffer.isBuffer(value)) {
        value = Buffer.from(value);
      }

      const appendReq = {
        id: this.getDocId(key),
        value,
        timeout,
        partition: 0,
        opaque: 0,
      };

      let append: (() => Promise<CppAppendResponse>) | undefined = undefined;

      if (persistTo !== undefined || replicateTo !== undefined) {
        append = promisify(this.conn.appendWithLegacyDurability).bind(this.conn, {
          ...appendReq,
          persist_to: persistToToCpp(persistTo),
          replicate_to: replicateToToCpp(replicateTo),
        });
      } else {
        append = promisify(this.conn.append).bind(this.conn, {
          ...appendReq,
          durability_level: durabilityToCpp(durabilityLevel),
        });
      }

      const response = await append();
      const result = new MutationResult({
        cas: response.cas,
        token: response.token,
      });

      if (callback) {
        callback(null, result);
      }

      return result;
    } catch (cppError: unknown) {
      const err = errorFromCpp(cppError as CppError);

      if (callback) {
        callback(err, null);
      }

      throw err;
    }
  }

  /**
   * @internal
   */
  async _binaryPrepend(
    key: string,
    value: string | Buffer,
    options: PrependOptions,
    callback?: NodeCallback<MutationResult>
  ): Promise<MutationResult>;
  async _binaryPrepend(
    key: string,
    value: string | Buffer,
    callback?: NodeCallback<MutationResult>
  ): Promise<MutationResult>;
  async _binaryPrepend(
    key: string,
    value: string | Buffer,
    options?: PrependOptions | NodeCallback<MutationResult>,
    callback?: NodeCallback<MutationResult>
  ): Promise<MutationResult> {
    if (options instanceof Function) {
      callback = options;
      options = undefined;
    }
    if (!options) {
      options = {};
    }

    const durabilityLevel = options.durabilityLevel;
    const persistTo = options.durabilityPersistTo;
    const replicateTo = options.durabilityReplicateTo;
    const timeout = options.timeout ?? this.cluster.kvTimeout;

    try {
      if (!Buffer.isBuffer(value)) {
        value = Buffer.from(value);
      }

      const prependReq = {
        id: this.getDocId(key),
        value,
        timeout,
        partition: 0,
        opaque: 0,
      };

      let prepend: (() => Promise<CppPrependResponse>) | undefined = undefined;

      if (persistTo !== undefined || replicateTo !== undefined) {
        prepend = promisify(this.conn.prependWithLegacyDurability).bind(this.conn, {
          ...prependReq,
          persist_to: persistToToCpp(persistTo),
          replicate_to: replicateToToCpp(replicateTo),
        });
      } else {
        prepend = promisify(this.conn.prepend).bind(this.conn, {
          ...prependReq,
          durability_level: durabilityToCpp(durabilityLevel),
        });
      }

      const response = await prepend();
      const result = new MutationResult({
        cas: response.cas,
        token: response.token,
      });

      if (callback) {
        callback(null, result);
      }

      return result;
    } catch (cppError: unknown) {
      const err = errorFromCpp(cppError as CppError);

      if (callback) {
        callback(err, null);
      }

      throw err;
    }
  }

  /**
   * Returns a CollectionQueryIndexManager which can be used to manage the query indexes
   * of this collection.
   */
  queryIndexes(): CollectionQueryIndexManager<T, B, S, C> {
    return new CollectionQueryIndexManager(this);
  }
}<|MERGE_RESOLUTION|>--- conflicted
+++ resolved
@@ -21,12 +21,9 @@
   CouchbaseClusterTypes,
   DefaultClusterTypes,
   DocDef,
-<<<<<<< HEAD
-  ExtractDocBodyByKey,
-=======
   DocDefMatchingBody,
   DocDefMatchingKey,
->>>>>>> f4dbd08c
+  hasOwn,
   hasOwn,
   If,
   invariant,
@@ -34,10 +31,7 @@
   IsFuzzyDocument,
   IsNever,
   JsonObject,
-<<<<<<< HEAD
-  Keyspace,
-=======
->>>>>>> f4dbd08c
+  keyspacePath,
   keyspacePath,
   NoInfer,
   ObjectDocument,
@@ -46,18 +40,13 @@
 } from '@cbjsdev/shared';
 import { promisify } from 'node:util';
 
-<<<<<<< HEAD
 import {
   AppendOptions,
   BinaryCollection,
   DecrementOptions,
   IncrementOptions,
-  PrependOptions,
+  PrependOptions
 } from './binarycollection';
-=======
-import type { AppendOptions, DecrementOptions, IncrementOptions, PrependOptions } from './binarycollection';
-import { BinaryCollection } from './binarycollection';
->>>>>>> f4dbd08c
 import type {
   CppAppendResponse,
   CppConnection,
@@ -87,10 +76,6 @@
 } from './bindingutilities';
 import type { Cluster } from './cluster';
 import {
-<<<<<<< HEAD
-  AnyCollection,
-=======
->>>>>>> f4dbd08c
   CollectionMatchingDocDef,
   CT,
   ExtractCollectionJsonDocBody,
